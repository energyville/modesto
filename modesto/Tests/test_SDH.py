--- conflicted
+++ resolved
@@ -21,11 +21,7 @@
     model.compile(start_time=start_time)
     model.set_objective('cost')
     model.opt_settings(allow_flow_reversal=True)
-<<<<<<< HEAD
     assert model.solve(tee=True, mipgap=0.03, solver='gurobi', probe=False, timelim=15) == 0
 
 if __name__ == '__main__':
-    test_case_future()
-=======
-    assert model.solve(tee=True, mipgap=0.03, solver='gurobi', probe=False, timelim=None) == 0
->>>>>>> 526a2375
+    test_case_future()