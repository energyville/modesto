--- conflicted
+++ resolved
@@ -44,12 +44,6 @@
     # Set up the optimization problem #
     ###################################
 
-<<<<<<< HEAD
-    n_steps = 40
-    time_steps = 3600
-
-    optmodel = Modesto(n_steps * time_steps, time_steps, 'SimplePipe', G)
-=======
     n_steps = 15
     time_step = 3600
     start_time = pd.Timestamp('20140501')
@@ -57,7 +51,6 @@
     optmodel = Modesto(horizon=n_steps * time_step, time_step=time_step,
                        pipe_model='ExtensivePipe', graph=G,
                        start_time=start_time)
->>>>>>> 20d78a1f
 
     ##################################
     # Fill in the parameters         #
@@ -119,20 +112,12 @@
     optmodel.change_params(dict=stor_design, node='waterscheiGarden',
                            comp='storage')
 
-<<<<<<< HEAD
-    optmodel.change_init_type('heat_stor', 'fixedVal', node='waterscheiGarden', comp='storage')
     optmodel.change_state_bounds('heat_stor',
                                  new_ub=10**12,
                                  new_lb=0,
                                  slack=True,
                                  node='waterscheiGarden',
                                  comp='storage')
-=======
-    optmodel.change_init_type('heat_stor', 'fixedVal', node='waterscheiGarden',
-                              comp='storage')
-    optmodel.change_state_bounds('heat_stor', 50, 0, False,
-                                 node='waterscheiGarden', comp='storage')
->>>>>>> 20d78a1f
 
     # Production parameters
 
@@ -145,11 +130,7 @@
     prod_design = {'efficiency': 0.95,
                    'PEF': 1,
                    'CO2': 0.178,  # based on HHV of CH4 (kg/KWh CH4)
-<<<<<<< HEAD
-                   'fuel_cost': [0.034] * int(n_steps/2) + [100] * int(n_steps/2) ,
-=======
                    'fuel_cost': c_f,
->>>>>>> 20d78a1f
                    # http://ec.europa.eu/eurostat/statistics-explained/index.php/Energy_price_statistics (euro/kWh CH4)
                    'Qmax': 10e6,
                    'ramp_cost': 0.01,
