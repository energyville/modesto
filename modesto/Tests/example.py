import logging

import matplotlib.pyplot as plt
import networkx as nx
import numpy as np
import pandas as pd
from pyomo.core.base import value
import pyomo.environ

from modesto.main import Modesto

logging.basicConfig(level=logging.DEBUG,
                    format='%(asctime)s %(name)-36s %(levelname)-8s %(message)s',
                    datefmt='%m-%d %H:%M')
logger = logging.getLogger('Main.py')


###########################
# Set up Graph of network #
###########################

def construct_model():
    G = nx.DiGraph()

    G.add_node('ThorPark', x=4000, y=4000, z=0,
               comps={'thorPark': 'ProducerVariable'})
    G.add_node('p1', x=2600, y=5000, z=0,
               comps={})
    G.add_node('waterscheiGarden', x=2500, y=4600, z=0,
               comps={'waterscheiGarden.buildingD': 'BuildingFixed',
                      'waterscheiGarden.storage': 'StorageVariable'
                      }
               )
    G.add_node('zwartbergNE', x=2000, y=5500, z=0,
               comps={'zwartbergNE.buildingD': 'BuildingFixed'})

    G.add_edge('ThorPark', 'p1', name='bbThor')
    G.add_edge('p1', 'waterscheiGarden', name='spWaterschei')
    G.add_edge('p1', 'zwartbergNE', name='spZwartbergNE')

    # nx.draw(G, with_labels=True, font_weight='bold')
    # plt.show()

    ###################################
    # Set up the optimization problem #
    ###################################

    n_steps = 5
    time_steps = 3600

    optmodel = Modesto(n_steps * time_steps, time_steps, 'ExtensivePipe', G)

    ##################################
    # Fill in the parameters         #
    ##################################

    heat_profile = pd.DataFrame([1000] * n_steps, index=range(n_steps))
    T_amb = pd.DataFrame([20 + 273.15] * n_steps, index=range(n_steps))

    optmodel.opt_settings(allow_flow_reversal=False)

<<<<<<< HEAD
heat_profile = pd.DataFrame([1000]*(n_steps), index=range(n_steps))
T_amb = pd.DataFrame([20+273.15]*n_steps, index=range(n_steps))
=======
    optmodel.change_weather('Te', T_amb)
>>>>>>> 16bff18a

    optmodel.change_design_param('zwartbergNE.buildingD', 'delta_T', 20)
    optmodel.change_design_param('zwartbergNE.buildingD', 'mult', 2000)
    optmodel.change_user_behaviour('zwartbergNE.buildingD', 'heat_profile', heat_profile)
    optmodel.change_design_param('waterscheiGarden.buildingD', 'delta_T', 20)
    optmodel.change_design_param('waterscheiGarden.buildingD', 'mult', 200)
    optmodel.change_user_behaviour('waterscheiGarden.buildingD', 'heat_profile', heat_profile)

<<<<<<< HEAD
modesto.change_general_param('Te', T_amb)

modesto.change_param('zwartbergNE.buildingD', 'delta_T', 20)
modesto.change_param('zwartbergNE.buildingD', 'mult', 2000)
modesto.change_param('zwartbergNE.buildingD', 'heat_profile', heat_profile)
modesto.change_param('waterscheiGarden.buildingD', 'delta_T', 20)
modesto.change_param('waterscheiGarden.buildingD', 'mult', 20)
modesto.change_param('waterscheiGarden.buildingD', 'heat_profile', heat_profile)

modesto.change_param('spWaterschei', 'pipe_type', 250)
modesto.change_param('spZwartbergNE', 'pipe_type', 250)
modesto.change_param('bbThor', 'pipe_type', 250)
=======
    stor_design = {  # Thi and Tlo need to be compatible with delta_T of previous
        'Thi': 80 + 273.15,
        'Tlo': 60 + 273.15,
        'mflo_max': 110,
        'volume': 10,
        'ar': 1,
        'dIns': 0.3,
        'kIns': 0.024
    }

    for i in stor_design:
        optmodel.change_design_param('waterscheiGarden.storage', i, stor_design[i])
>>>>>>> 16bff18a

    prod_design = {'efficiency': 0.95,
                   'PEF': 1,
                   'CO2': 0.178,  # based on HHV of CH4 (kg/KWh CH4)
                   'fuel_cost': 0.034,
                   # http://ec.europa.eu/eurostat/statistics-explained/index.php/Energy_price_statistics (euro/kWh CH4)
                   'Qmax': 10e6}

<<<<<<< HEAD
for i in stor_design:
    modesto.change_param('waterscheiGarden.storage', i, stor_design[i])

modesto.change_init_type('waterscheiGarden.storage', 'heat_stor', 'fixedVal')
modesto.change_state_bounds('waterscheiGarden.storage', 'heat_stor', 50, 0, False)
modesto.change_param('waterscheiGarden.storage', 'heat_stor', 0)

##################################
# Print parameters               #
##################################

modesto.print_all_params()
modesto.print_general_param('Te')
modesto.print_comp_param('thorPark')
modesto.print_comp_param('waterscheiGarden.storage')
modesto.print_comp_param('waterscheiGarden.storage', 'kIns', 'volume')
=======
    for i in prod_design:
        optmodel.change_design_param('thorPark', i, prod_design[i])

    optmodel.change_initial_cond('waterscheiGarden.storage', 'heat_stor', 0)
    #
    optmodel.change_design_param('bbThor', 'pipe_type', 150)
    optmodel.change_design_param('spWaterschei', 'pipe_type', 200)
    optmodel.change_design_param('spZwartbergNE', 'pipe_type', 125)

    return optmodel

>>>>>>> 16bff18a

##################################
# Solve                          #
##################################

<<<<<<< HEAD
modesto.compile()
modesto.set_objective('energy')
modesto.solve(tee=False, mipgap=0.01)
=======
>>>>>>> 16bff18a

if __name__ == '__main__':
    optmodel = construct_model()
    optmodel.compile()
    optmodel.set_objective('energy')

    optmodel.model.OBJ_ENERGY.pprint()
    optmodel.model.OBJ_COST.pprint()
    optmodel.model.OBJ_CO2.pprint()

    optmodel.solve(tee=True, mipgap=0.01)

    ##################################
    # Collect result                 #
    ##################################

    print '\nWaterschei.buildingD'
    print 'Heat flow', optmodel.get_result('waterscheiGarden.buildingD', 'heat_flow')

    print '\nzwartbergNE.buildingD'
    print 'Heat flow', optmodel.get_result('zwartbergNE.buildingD', 'heat_flow')

    print '\nthorPark'
    print 'Heat flow', optmodel.get_result('thorPark', 'heat_flow')

    print '\nStorage'
    print 'Heat flow', optmodel.get_result('waterscheiGarden.storage', 'heat_flow')
    print 'Mass flow', optmodel.get_result('waterscheiGarden.storage', 'mass_flow')
    print 'Energy', optmodel.get_result('waterscheiGarden.storage', 'heat_stor')

    # -- Efficiency calculation --

    # Heat flows
    prod_hf = optmodel.get_result('thorPark', 'heat_flow')
    storage_hf = optmodel.get_result('waterscheiGarden.storage', 'heat_flow')
    waterschei_hf = optmodel.get_result('waterscheiGarden.buildingD', 'heat_flow')
    zwartberg_hf = optmodel.get_result('zwartbergNE.buildingD', 'heat_flow')

    storage_soc = optmodel.get_result('waterscheiGarden.storage', 'heat_stor')

    # Sum of heat flows
    prod_e = sum(prod_hf)
    storage_e = sum(storage_hf)
    waterschei_e = sum(waterschei_hf)
    zwartberg_e = sum(zwartberg_hf)

    # Efficiency
    print '\nNetwork'
    print 'Efficiency', (storage_e + waterschei_e + zwartberg_e) / prod_e * 100, '%'  #

    # Diameters
    # print '\nDiameters'
    # for i in ['bbThor', 'spWaterschei', 'spZwartbergNE']:  # ,
    #     print i, ': ', str(optmodel.components[i].get_diameter())

    # Pipe heat losses
    print '\nPipe heat losses'
    # print 'bbThor: ', optmodel.get_result('bbThor', 'heat_loss_tot')
    # print 'spWaterschei: ', optmodel.get_result('spWaterschei', 'heat_loss_tot')
    # print 'spZwartbergNE: ', optmodel.get_result('spZwartbergNE', 'heat_loss_tot')

    # Mass flows
    print '\nMass flows'
    print 'bbThor: ', optmodel.get_result('bbThor', 'mass_flow_tot')
    print 'spWaterschei: ', optmodel.get_result('spWaterschei', 'mass_flow_tot')
    print 'spZwartbergNE: ', optmodel.get_result('spZwartbergNE', 'mass_flow_tot')

    # Objectives
    print '\nObjective function'
    print 'Energy:', optmodel.get_objective('energy')
    print 'Cost:  ', optmodel.get_objective('cost')
    print 'Active:', optmodel.get_objective()

    fig, ax = plt.subplots()

    ax.hold(True)
    l1, = ax.plot(prod_hf)
    l3, = ax.plot([x + y + z for x, y, z in zip(waterschei_hf, storage_hf, zwartberg_hf, )])  # , )])  #
    ax.axhline(y=0, linewidth=2, color='k', linestyle='--')

    ax.set_title('Heat flows [W]')

    fig.legend((l1, l3),
               ('Producer',
                'Users and storage'),
               'lower center', ncol=3)
    fig.tight_layout()

    fig2 = plt.figure()

    ax2 = fig2.add_subplot(111)
    ax2.plot(storage_soc, label='Stored heat')
    ax2.plot(np.asarray(storage_hf) * 3600, label="Charged heat")
    ax2.axhline(y=0, linewidth=2, color='k', linestyle='--')
    ax2.legend()
    fig2.suptitle('Storage')
    fig2.tight_layout()

    fig3 = plt.figure()

    ax3 = fig3.add_subplot(111)
    ax3.plot(waterschei_hf, label='Waterschei')
    ax3.plot(zwartberg_hf, label="Zwartberg")
    ax3.plot(storage_hf, label='Storage')
    ax3.axhline(y=0, linewidth=1.5, color='k', linestyle='--')
    ax3.legend()
    ax3.set_ylabel('Heat Flow [W]')
    fig3.tight_layout()

    plt.show()<|MERGE_RESOLUTION|>--- conflicted
+++ resolved
@@ -55,38 +55,22 @@
     ##################################
 
     heat_profile = pd.DataFrame([1000] * n_steps, index=range(n_steps))
-    T_amb = pd.DataFrame([20 + 273.15] * n_steps, index=range(n_steps))
+    t_amb = pd.DataFrame([20 + 273.15] * n_steps, index=range(n_steps))
 
     optmodel.opt_settings(allow_flow_reversal=False)
-
-<<<<<<< HEAD
-heat_profile = pd.DataFrame([1000]*(n_steps), index=range(n_steps))
-T_amb = pd.DataFrame([20+273.15]*n_steps, index=range(n_steps))
-=======
-    optmodel.change_weather('Te', T_amb)
->>>>>>> 16bff18a
-
-    optmodel.change_design_param('zwartbergNE.buildingD', 'delta_T', 20)
-    optmodel.change_design_param('zwartbergNE.buildingD', 'mult', 2000)
-    optmodel.change_user_behaviour('zwartbergNE.buildingD', 'heat_profile', heat_profile)
-    optmodel.change_design_param('waterscheiGarden.buildingD', 'delta_T', 20)
-    optmodel.change_design_param('waterscheiGarden.buildingD', 'mult', 200)
-    optmodel.change_user_behaviour('waterscheiGarden.buildingD', 'heat_profile', heat_profile)
-
-<<<<<<< HEAD
-modesto.change_general_param('Te', T_amb)
-
-modesto.change_param('zwartbergNE.buildingD', 'delta_T', 20)
-modesto.change_param('zwartbergNE.buildingD', 'mult', 2000)
-modesto.change_param('zwartbergNE.buildingD', 'heat_profile', heat_profile)
-modesto.change_param('waterscheiGarden.buildingD', 'delta_T', 20)
-modesto.change_param('waterscheiGarden.buildingD', 'mult', 20)
-modesto.change_param('waterscheiGarden.buildingD', 'heat_profile', heat_profile)
-
-modesto.change_param('spWaterschei', 'pipe_type', 250)
-modesto.change_param('spZwartbergNE', 'pipe_type', 250)
-modesto.change_param('bbThor', 'pipe_type', 250)
-=======
+    optmodel.change_general_param('Te', t_amb)
+
+    optmodel.change_param('zwartbergNE.buildingD', 'delta_T', 20)
+    optmodel.change_param('zwartbergNE.buildingD', 'mult', 2000)
+    optmodel.change_param('zwartbergNE.buildingD', 'heat_profile', heat_profile)
+    optmodel.change_param('waterscheiGarden.buildingD', 'delta_T', 20)
+    optmodel.change_param('waterscheiGarden.buildingD', 'mult', 20)
+    optmodel.change_param('waterscheiGarden.buildingD', 'heat_profile', heat_profile)
+
+    optmodel.change_param('bbThor', 'pipe_type', 150)
+    optmodel.change_param('spWaterschei', 'pipe_type', 200)
+    optmodel.change_param('spZwartbergNE', 'pipe_type', 125)
+
     stor_design = {  # Thi and Tlo need to be compatible with delta_T of previous
         'Thi': 80 + 273.15,
         'Tlo': 60 + 273.15,
@@ -98,8 +82,11 @@
     }
 
     for i in stor_design:
-        optmodel.change_design_param('waterscheiGarden.storage', i, stor_design[i])
->>>>>>> 16bff18a
+        optmodel.change_param('waterscheiGarden.storage', i, stor_design[i])
+
+    optmodel.change_init_type('waterscheiGarden.storage', 'heat_stor', 'fixedVal')
+    optmodel.change_state_bounds('waterscheiGarden.storage', 'heat_stor', 50, 0, False)
+    optmodel.change_param('waterscheiGarden.storage', 'heat_stor', 0)
 
     prod_design = {'efficiency': 0.95,
                    'PEF': 1,
@@ -108,47 +95,24 @@
                    # http://ec.europa.eu/eurostat/statistics-explained/index.php/Energy_price_statistics (euro/kWh CH4)
                    'Qmax': 10e6}
 
-<<<<<<< HEAD
-for i in stor_design:
-    modesto.change_param('waterscheiGarden.storage', i, stor_design[i])
-
-modesto.change_init_type('waterscheiGarden.storage', 'heat_stor', 'fixedVal')
-modesto.change_state_bounds('waterscheiGarden.storage', 'heat_stor', 50, 0, False)
-modesto.change_param('waterscheiGarden.storage', 'heat_stor', 0)
-
-##################################
-# Print parameters               #
-##################################
-
-modesto.print_all_params()
-modesto.print_general_param('Te')
-modesto.print_comp_param('thorPark')
-modesto.print_comp_param('waterscheiGarden.storage')
-modesto.print_comp_param('waterscheiGarden.storage', 'kIns', 'volume')
-=======
     for i in prod_design:
-        optmodel.change_design_param('thorPark', i, prod_design[i])
-
-    optmodel.change_initial_cond('waterscheiGarden.storage', 'heat_stor', 0)
-    #
-    optmodel.change_design_param('bbThor', 'pipe_type', 150)
-    optmodel.change_design_param('spWaterschei', 'pipe_type', 200)
-    optmodel.change_design_param('spZwartbergNE', 'pipe_type', 125)
+        optmodel.change_param('thorPark', i, prod_design[i])
+
+    ##################################
+    # Print parameters               #
+    ##################################
+
+    optmodel.print_all_params()
+    optmodel.print_general_param('Te')
+    optmodel.print_comp_param('thorPark')
+    optmodel.print_comp_param('waterscheiGarden.storage')
+    optmodel.print_comp_param('waterscheiGarden.storage', 'kIns', 'volume')
 
     return optmodel
-
->>>>>>> 16bff18a
 
 ##################################
 # Solve                          #
 ##################################
-
-<<<<<<< HEAD
-modesto.compile()
-modesto.set_objective('energy')
-modesto.solve(tee=False, mipgap=0.01)
-=======
->>>>>>> 16bff18a
 
 if __name__ == '__main__':
     optmodel = construct_model()
