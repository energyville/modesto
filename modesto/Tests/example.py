--- conflicted
+++ resolved
@@ -56,26 +56,10 @@
 
     heat_profile = pd.DataFrame([1000] * n_steps, index=range(n_steps))
     t_amb = pd.DataFrame([20 + 273.15] * n_steps, index=range(n_steps))
-<<<<<<< HEAD
-=======
     t_g = pd.DataFrame([12 + 273.15] * n_steps, index=range(n_steps))
->>>>>>> 3e026e4c
 
     optmodel.opt_settings(allow_flow_reversal=False)
-    optmodel.change_general_param('Te', t_amb)
-
-<<<<<<< HEAD
-    optmodel.change_param('zwartbergNE.buildingD', 'delta_T', 20)
-    optmodel.change_param('zwartbergNE.buildingD', 'mult', 2000)
-    optmodel.change_param('zwartbergNE.buildingD', 'heat_profile', heat_profile)
-    optmodel.change_param('waterscheiGarden.buildingD', 'delta_T', 20)
-    optmodel.change_param('waterscheiGarden.buildingD', 'mult', 200)
-    optmodel.change_param('waterscheiGarden.buildingD', 'heat_profile', heat_profile)
-
-    optmodel.change_param('bbThor', 'pipe_type', 150)
-    optmodel.change_param('spWaterschei', 'pipe_type', 200)
-    optmodel.change_param('spZwartbergNE', 'pipe_type', 125)
-=======
+
     # general parameters
 
     general_params = {'Te': t_amb,
@@ -107,7 +91,6 @@
     optmodel.change_params(bbThor_params, comp='spZwartbergNE')
 
     # Storage parameters
->>>>>>> 3e026e4c
 
     stor_design = {  # Thi and Tlo need to be compatible with delta_T of previous
         'Thi': 80 + 273.15,
@@ -120,21 +103,12 @@
         'heat_stor': 0
     }
 
-<<<<<<< HEAD
-    for i in stor_design:
-        optmodel.change_param('waterscheiGarden.storage', i, stor_design[i])
-
-    optmodel.change_init_type('waterscheiGarden.storage', 'heat_stor', 'fixedVal')
-    optmodel.change_state_bounds('waterscheiGarden.storage', 'heat_stor', 50, 0, False)
-    optmodel.change_param('waterscheiGarden.storage', 'heat_stor', 0)
-=======
     optmodel.change_params(dict=stor_design, node='waterscheiGarden', comp='storage')
 
     optmodel.change_init_type('heat_stor', 'fixedVal', node='waterscheiGarden', comp='storage')
     optmodel.change_state_bounds('heat_stor', 50, 0, False, node='waterscheiGarden', comp='storage')
 
     # Production parameters
->>>>>>> 3e026e4c
 
     prod_design = {'efficiency': 0.95,
                    'PEF': 1,
@@ -145,26 +119,11 @@
                    'ramp_cost': 0.01,
                    'ramp': 10e6/3600}
 
-<<<<<<< HEAD
-    for i in prod_design:
-        optmodel.change_param('thorPark', i, prod_design[i])
+    optmodel.change_params(prod_design, 'ThorPark', 'plant')
 
     ##################################
     # Print parameters               #
     ##################################
-
-    optmodel.print_all_params()
-    optmodel.print_general_param('Te')
-    optmodel.print_comp_param('thorPark')
-    optmodel.print_comp_param('waterscheiGarden.storage')
-    optmodel.print_comp_param('waterscheiGarden.storage', 'kIns', 'volume')
-=======
-    optmodel.change_params(prod_design, 'ThorPark', 'plant')
-
-    ##################################
-    # Print parameters               #
-    ##################################
->>>>>>> 3e026e4c
 
     optmodel.print_all_params()
     optmodel.print_general_param('Te')
@@ -172,11 +131,8 @@
     optmodel.print_comp_param('waterscheiGarden', 'storage')
     optmodel.print_comp_param('waterscheiGarden', 'storage', 'kIns', 'volume')
 
-<<<<<<< HEAD
-=======
     return optmodel
 
->>>>>>> 3e026e4c
 ##################################
 # Solve                          #
 ##################################
