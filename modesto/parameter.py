--- conflicted
+++ resolved
@@ -114,16 +114,11 @@
 
         return self.value
 
-<<<<<<< HEAD
+    def get_name(self):
+        return self.name
+
     def v(self, time=None, c=None):
         return self.get_value(time, c=c)
-=======
-    def get_name(self):
-        return self.name
-
-    def v(self, time=None):
-        return self.get_value(time)
->>>>>>> b6142128
 
     def set_block(self, block):
         self.block = block
