--- conflicted
+++ resolved
@@ -213,22 +213,6 @@
         if allow_flow_reversal is not None:
             self.allow_flow_reversal = allow_flow_reversal
 
-    def change_param(self, comp, param, val):
-        """
-<<<<<<< HEAD
-        Change aparameter
-=======
-        Change the user behaviour of a certain component
-
-        :param comp: Name of the component
-        :param kind: Name of the kind of user data (e.g. mDHW)
-        :param new_data: The new data, in a dataframe (index is time)
-        :return:
-        """
-        # TODO Add resampling
-        assert comp in self.components, "%s is not recognized as a valid component" % comp
-        self.components[comp].change_user_behaviour(kind, new_data)
-
     def change_weather(self, param, val):
         """
         Change the weather
@@ -241,33 +225,16 @@
         assert isinstance(val, pd.DataFrame), '%s should be a pandas DataFrame object' % param
         self.weather_param[param] = val
 
-    def change_design_param(self, comp, param, val):
-        """
-        Change a design parameter
->>>>>>> 707d8431
-
+    def change_param(self, comp, param, val):
+        """
+        Change a parameter
         :param comp: Name of the component
         :param param: name of the parameter
         :param val: New value of the parameter
         :return:
         """
         assert comp in self.components, "%s is not recognized as a valid component" % comp
-<<<<<<< HEAD
         self.components[comp].change_param(param, val)
-=======
-        self.components[comp].change_design_param(param, val)
-
-    def change_initial_cond(self, comp, state, val):
-        """
-        Change the initial condition of a state
-
-        :param comp: Name of the component
-        :param state: Name of the state
-        :param val: New initial value of the state
-        :return:
-        """
-        assert comp in self.components, "%s is not recognized as a valid component" % comp
-        self.components[comp].change_initial_condition(state, val)
 
     def get_result(self, comp, name):
         """
@@ -298,7 +265,7 @@
 
             except AttributeError:  # Given name is neither a parameter nor a variable
                 self.logger.warning('The variable/parameter {}.{} does not exist, skipping collection of result'.format(comp, name))
->>>>>>> 707d8431
+
 
 
 class Node(object):
