--- conflicted
+++ resolved
@@ -447,13 +447,8 @@
 
         if isinstance(opt_obj, IndexedVar):
             if index is None:
-<<<<<<< HEAD
-                for i in self.model.TIME:
-                    result.append(opt_obj.values()[i].value)
-=======
                 for i in obj:
                     result.append(value(obj[i]))
->>>>>>> 7e7bf907
 
             else:
                 for i in self.model.TIME:
