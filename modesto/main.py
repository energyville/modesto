from __future__ import division

import collections
from math import sqrt

import networkx as nx
import numpy as np
# noinspection PyUnresolvedReferences
import pyomo.environ
from pyomo.core.base import ConcreteModel, Objective, minimize, value, Set, Param, Block, Constraint, Var
from pyomo.core.base.param import IndexedParam
from pyomo.core.base.var import IndexedVar
from pyomo.opt import SolverFactory
from pyomo.opt import SolverStatus, TerminationCondition

import RCmodels as rc
import component as co
import pipe as pip
# noinspection PyUnresolvedReferences
from parameter import *


class Modesto:
    def __init__(self, horizon, time_step, pipe_model, graph,
                 start_time='20140101'):
        """
        This class allows setting up optimization problems for district energy systems

        :param horizon: The horizon of the optimization problem, in seconds
        :param time_step: The time step between two points
        :param objective: String describing the objective of the optimization problem
        :param pipe_model: String describing the type of model to be used for the pipes
        :param graph: networkx object, describing the structure of the network
        :param start_time: Start time of this modesto instance. Either a pandas Timestamp object or a string of format
            'yyyymmdd'. Default '20140101'.
        """

        self.model = ConcreteModel()

        self.horizon = horizon
        self.time_step = time_step
        assert (
                   horizon % time_step) == 0, "The horizon should be a multiple of the time step."
        self.n_steps = int(horizon // time_step)

        self.results = None

        if isinstance(start_time, str):
            self.start_time = pd.Timestamp(start_time)
        elif isinstance(start_time, pd.Timestamp):
            self.start_time = start_time
        else:
            raise IOError("start_time specifier not recognized. Should be "
                          "either string of format 'yyyymmdd' or pd.Timestamp.")

        self.state_time = range(self.n_steps + 1)
        self.time = self.state_time[:-1]

        self.pipe_model = pipe_model
        if pipe_model == 'NodeMethod':
            self.temperature_driven = True
        else:
            self.temperature_driven = False

        self.allow_flow_reversal = True

        self.graph = graph
        self.nodes = {}
        self.edges = {}
        self.components = {}
        self.params = self.create_params()

        self.logger = logging.getLogger('modesto.main.Modesto')

        self.build(graph)
        self.compiled = False

        self.objectives = {}
        self.act_objective = None

    def change_graph(self):
        # TODO write this
        pass

    def create_params(self):

        params = {
            'Te': WeatherDataParameter('Te',
                                       'Ambient temperature',
                                       'K',
                                       time_step=self.time_step,
                                       horizon=self.horizon,
                                       start_time=self.start_time),
            'Tg': WeatherDataParameter('Tg',
                                       'Undisturbed ground temperature',
                                       'K',
                                       time_step=self.time_step,
                                       horizon=self.horizon,
                                       start_time=self.start_time)
        }

        return params

    def build(self, graph):
        """
        Build the structure of the optimization problem
        Sets up the equations without parameters

        :param graph: Object containing structure of the network, structure and parameters describing component models and design parameters
        :return:
        """
        self.results = None

        self.graph = graph

        self.__build_nodes()
        self.__build_edges()

    def __build_nodes(self):
        """
        Build the nodes of the network, adding components
        and their models

        :return:
        """
        self.nodes = {}
        self.components = {}

        for node in self.graph.nodes:
            # Create the node
            assert node not in self.nodes, "Node %s already exists" % node.name
            self.nodes[node] = (Node(name=node,
                                     node=self.graph.nodes[node],
                                     horizon=self.horizon,
                                     time_step=self.time_step,
                                     start_time=self.start_time,
                                     temperature_driven=self.temperature_driven))

            # Add the new components
            self.components[node] = self.nodes[node].get_components()

    def __build_edges(self):
        """
        Build the branches (i.e. pips/connections between nodes)
        adding their models

        :return:
        """

        self.edges = {}
        self.components[None] = {}

        for edge_tuple in self.graph.edges:
            edge = self.graph[edge_tuple[0]][edge_tuple[1]]
            start_node = self.nodes[edge_tuple[0]]
            end_node = self.nodes[edge_tuple[1]]
            name = edge['name']

            assert name not in self.edges, "An edge with name %s already exists" % \
                                           edge['name']
            assert name not in self.components[
                None], "A pipe with name %s already exists" % edge['name']

            # Create the modesto.Edge object
            self.edges[name] = Edge(name=name,
                                    edge=edge,
                                    start_node=start_node,
                                    end_node=end_node,
                                    horizon=self.horizon,
                                    time_step=self.time_step,
                                    pipe_model=self.pipe_model,
                                    allow_flow_reversal=self.allow_flow_reversal,
                                    temperature_driven=self.temperature_driven,
                                    start_time=self.start_time)

            start_node.add_pipe(self.edges[name].pipe)
            end_node.add_pipe(self.edges[name].pipe)
            self.components[None][name] = self.edges[name].pipe

    def __build_objectives(self):
        """
        Initialize different objectives

        :return:
        """

        self.model.Slack = Var()

        def _decl_slack(model):
            return model.Slack == 10 ** 6 * sum(comp.obj_slack() for comp in self.iter_components())

        self.model.decl_slack = Constraint(rule=_decl_slack)

        def obj_energy(model):
            return model.Slack + sum(comp.obj_energy() for comp in self.iter_components())

        def obj_cost(model):
            return model.Slack + sum(comp.obj_cost() for comp in self.iter_components())

        def obj_cost_ramp(model):
            return model.Slack + sum(comp.obj_cost_ramp() for comp in self.iter_components())

        def obj_co2(model):
            return model.Slack + sum(comp.obj_co2() for comp in self.iter_components())

        self.model.OBJ_ENERGY = Objective(rule=obj_energy, sense=minimize)
        self.model.OBJ_COST = Objective(rule=obj_cost, sense=minimize)
        self.model.OBJ_COST_RAMP = Objective(rule=obj_cost_ramp, sense=minimize)
        self.model.OBJ_CO2 = Objective(rule=obj_co2, sense=minimize)

        self.objectives = {
            'energy': self.model.OBJ_ENERGY,
            'cost': self.model.OBJ_COST,
            'cost_ramp': self.model.OBJ_COST_RAMP,
            'co2': self.model.OBJ_CO2,
        }

        for objective in self.objectives.values():
            objective.deactivate()

        if self.temperature_driven:
            def obj_temp(model):
                return sum(comp.obj_temp() for comp in self.iter_components())

            self.model.OBJ_TEMP = Objective(rule=obj_temp, sense=minimize)

            self.objectives['temp'] = self.model.OBJ_TEMP

    def compile(self):
        """
        Compile the optimization problem

        :return:
        """

        # Check if not compiled already
        if self.compiled:
            self.logger.warning('Model was already compiled.')
            self.model = ConcreteModel()

        # Check whether all necessary parameters are there
        self.check_data()

        # General parameters
        self.model.TIME = Set(initialize=self.time, ordered=True)
        self.model.X_TIME = Set(initialize=self.state_time,
                                ordered=True)  # X_Time are time steps for state variables. Each X_Time is preceeds the flow time step with the same value and comes after the flow time step one step lower.
        self.model.lines = Set(initialize=['supply', 'return'])

        def _ambient_temp(b, t):
            return self.params['Te'].v(t)

        self.model.Te = Param(self.model.TIME, rule=_ambient_temp)

        def _ground_temp(b, t):
            return self.params['Tg'].v(t)

        self.model.Tg = Param(self.model.TIME, rule=_ground_temp)

        # Components
        for name, edge in self.edges.items():
            edge.compile(self.model)
        for name, node in self.nodes.items():
            node.compile(self.model)

        self.__build_objectives()

        self.compiled = True  # Change compilation flag

    def check_data(self):
        """
        Checks whether all parameters have been assigned a value,
        if not an error is raised

        """

        missing_params = collections.defaultdict(dict)
        flag = False

        if self.temperature_driven:
            self.add_mf()

        missing_params[None]['general'] = {}
        for name, param in self.params.items():
            if not param.check():
                missing_params[None]['general'][name] = param.get_description()
                flag = True

        for node, comp_list in self.components.items():
            for comp, comp_obj in comp_list.items():
                missing_params[node][comp], flag_comp = comp_obj.check_data()
                if flag_comp:
                    flag = True

        if flag:
            raise Exception('Following parameters are missing:\n{}'
                            .format(self._print_params(missing_params, disp=False)))

        return True

    def set_objective(self, objtype):
        """
        Set optimization objective.

        :param objtype:
        :return:
        """
        if objtype not in self.objectives:
            raise ValueError('Choose an objective type from {}'.format(
                self.objectives.keys()))

        for obj in self.objectives.values():
            obj.deactivate()

        self.objectives[objtype].activate()
        self.act_objective = self.objectives[objtype]

        self.logger.debug('{} objective set'.format(objtype))

    def iter_components(self):
        """
        Function that generates a list of all components in all nodes of model

        :return: Component object list
        """
        all_comps = []
        for node, comp_list in self.components.items():
            for comp, comp_obj in comp_list.items():
                all_comps.append(comp_obj)
        return all_comps

    def solve(self, tee=False, mipgap=None, mipfocus=None, verbose=False, solver='gurobi'):
        """
        Solve a new optimization

        :param tee: If True, print the optimization model
        :param mipgap: Set mip optimality gap. Default 10%
        :param verbose: True to print extra diagnostic information
        :return:
        """

        if verbose:
            self.model.pprint()

        opt = SolverFactory(solver)
        # opt.options["Threads"] = threads
        if solver == 'gurobi':
            if mipgap is not None:
                opt.options["MIPGap"] = mipgap

            if mipfocus is not None:
                opt.options["MIPFocus"] = mipfocus
        elif solver == 'cplex':
            opt.options['mip display'] = 3
            # opt.options[
            #     'mip strategy probe'] = 3
            # https://www.ibm.com/support/knowledgecenter/SSSA5P_12.5.1/ilog.odms.cplex.help/CPLEX/Parameters/topics/Probe.html
            opt.options['emphasis mip'] = 1
            opt.options['mip cuts all'] = 2
            if mipgap is not None:
                opt.options['mip tolerances mipgap'] = mipgap

        self.results = opt.solve(self.model, tee=tee)

        if verbose:
            print self.results

        if (self.results.solver.status == SolverStatus.ok) and (
                    self.results.solver.termination_condition == TerminationCondition.optimal):
            status = 0
        elif self.results.solver.termination_condition == TerminationCondition.infeasible:
            status = 1
            self.logger.warning('Model is infeasible')
        else:
            status = -1
            self.logger.error('Solver status: ', self.results.solver.status)

        return status

    def opt_settings(self, objective=None, horizon=None, time_step=None,
                     pipe_model=None, allow_flow_reversal=None):
        """
        Change the setting of the optimization problem

        :param objective: Name of the optimization objective
        :param horizon: The horizon of the problem, in seconds
        :param time_step: The time between two points, in secinds
        :param pipe_model: The name of the type of pipe model to be used
        :param allow_flow_reversal: Boolean indicating whether mass flow reversals are possible in the pipes
        :return:
        """
        if objective is not None:  # TODO Do we need this to be defined at the top level of modesto?
            self.set_objective(objective)
        if horizon is not None:
            self.horizon = horizon
        if time_step is not None:
            self.time_step = time_step
        if pipe_model is not None:
            self.pipe_model = pipe_model
        if allow_flow_reversal is not None:
            self.allow_flow_reversal = allow_flow_reversal

    def change_general_param(self, param, val):
        """
        Change a parameter that can be used by all components

        :param param: Name of the parameter
        :param val: The new data
        :return:
        """
        assert param in self.params, '%s is not recognized as a valid parameter' % param
        self.params[param].change_value(val)

    def change_param(self, node, comp, param, val):
        """
        Change a parameter
        :param comp: Name of the component
        :param param: name of the parameter
        :param val: New value of the parameter
        """
        if self.get_component(comp, node) is None:
            raise KeyError("%s is not recognized as a valid component" % comp)

        self.get_component(comp, node).change_param(param, val)

    def change_params(self, dict, node=None, comp=None):
        """
        Change multiple parameters of a component at once

        :param comp: Name of the component
        :param dict: Dictionary, with keys being names of the parameters, values the corresponding new values of the parameters
        """

        if comp is None:
            for param, val in dict.items():
                self.change_general_param(param, val)
        else:
            for param, val in dict.items():
                self.change_param(node, comp, param, val)

    def change_state_bounds(self, state, new_ub, new_lb, slack, comp=None,
                            node=None):
        """
        Change the interval of possible values of a certain state, and
        indicate whether it is a slack variable or not

        :param comp: Name of the component
        :param state: Name of the param
        :param new_ub: New upper bound
        :param new_lb:  New lower bound
        :param slack: Boolean indicating whether a slack should be added (True) or not (False)
        """
        # TODO Adapt method so you can change only one of the settings?
        # TODO Put None as default parameter value and detect if other value is supplied
        comp_obj = self.get_component(comp, node)

        comp_obj.params[state].change_upper_bound(new_ub)
        comp_obj.params[state].change_lower_bound(new_lb)
        comp_obj.params[state].change_slack(slack)

    def change_init_type(self, state, new_type, node=None, comp=None):
        """
        Change the type of initialization constraint

        :param comp: Name of the component
        :param state: Name of the state
        """

        comp_obj = self.get_component(comp, node)

        comp_obj.params[state].change_init_type(new_type)

    def get_component(self, name, node=None):
        """
        Find a component

        :param name: Name of the component
        :param node: Name of the node, If None, it is considered to be a pipe
        :return:
        """

        if name not in self.components[node]:
            raise KeyError(
                'There is no component named {} at node {}'.format(name, node))
        return self.components[node][name]

    def get_result(self, name, node=None, comp=None, index=None, check_results=True, state=False):
        """
        Returns the numerical values of a certain parameter or time-dependent variable after optimization

        :param comp: Name of the component to which the variable belongs
        :param name: Name of the needed variable/parameter
        :param check_results: Check if model is solved. Default True. If Modesto is part of a larger optimization,
            change to false in order to be able to use this function.
        :param state: If True, the state_time axis is used (one element longer) instead of the ordinary time acis
        :return: A pandas DataFrame containing all values of the variable/parameter over the time horizon
        """

        if self.results is None and check_results:
            raise Exception('The optimization problem has not been solved yet.')

        if comp is not None:
            obj = self.get_component(comp, node)
        elif node is not None:
            obj = self.nodes[node]
        else:
            raise Exception(
                '%node: {}, comp:{} are not a valid component or node names'.format(
                    node, comp))

        opt_obj = obj.block.find_component(name)

        resname = ''
        for i in [node, comp, name]:
            if i is not None:
                '.'.join([resname, i])

        result = []

        if opt_obj is None:
            raise Exception(
                '{} is not a valid parameter or variable of {}'.format(name,
                                                                       comp))

        if isinstance(opt_obj, IndexedVar):
            if index is None:
                for i in opt_obj:
                    result.append(value(opt_obj[i]))

                timeindex = pd.DatetimeIndex(start=self.start_time, freq=str(self.time_step)+'S',
                                             periods=len(result))

                result = pd.Series(data=result, index=timeindex, name=resname)

            else:
                if state:
                    time = self.model.X_TIME
                else:
                    time = self.model.TIME
                for i in time:
                    result.append(opt_obj[(index, i)].value)
                timeindex = pd.DatetimeIndex(start=self.start_time, freq=str(self.time_step)+'S',
                                             periods=len(result))
                result = pd.Series(data=result, index=timeindex, name=resname + '_' + str(index))

            return result

        elif isinstance(opt_obj, IndexedParam):
            result = opt_obj.values()

            timeindex = pd.DatetimeIndex(start=self.start_time, freq=str(self.time_step)+'S',
                                         periods=len(result))
            result = pd.Series(data=result, index=timeindex, name=resname)

            return result

        else:
            self.logger.warning(
                '{}.{} was a different type of variable/parameter than what has been implemented: '
                '{}'.format(comp, name, type(obj)))
            return None

    def get_objective(self, objtype=None, get_value=True):
        """
        Return value of objective function. With no argument supplied, the active objective is returned. Otherwise, the
        objective specified in the argument is returned.

        :param objtype: Name of the objective to be returned. Default None: returns the active objective.
        :param value: True if value of objective should be returned. If false, the objective object instance is returned.
        :return:
        """
        if objtype is None:
            # Find active objective
            if self.act_objective is not None:
                obj = self.act_objective
            else:
                raise ValueError('No active objective found.')

        else:
            assert objtype in self.objectives.keys(), 'Requested objective does not exist. Please choose from {}'.format(
                self.objectives.keys())
            obj = self.objectives[objtype]

        if get_value:
            return value(obj)
        else:
            return obj

    def print_all_params(self):
        """
        Print all parameters in the optimization problem

        :return:
        """
        descriptions = {None: {'general': {}}}
        for name, param in self.params.items():
            descriptions[None]['general'][name] = param.get_description()

        for node, comps in self.components.items():
            descriptions[node] = {}
            for comp, comp_obj in comps.items():
                descriptions[node][comp] = {}
                for name in comp_obj.get_params():
                    descriptions[node][comp][name] = comp_obj.get_param_description(name)
        self._print_params(descriptions)

    def print_comp_param(self, node=None, comp=None, *args):
        """
        Print parameters of a component

        :param node: Name of the node, if None, the pipes are considered
        :param comp: Name of the component
        :param args: Names of the parameters, if None are given, all will be printed
        :return:
        """
        descriptions = {node: {comp: {}}}

        comp_obj = self.get_component(comp, node)
        if not args:
            for name in comp_obj.get_params():
                descriptions[node][comp][name] = comp_obj.get_param_description(name)
        for name in args:
            if name not in comp_obj.params:
                raise IndexError('%s is not a valid parameter of %s' % (name, comp))
            descriptions[node][comp][name] = comp_obj.get_param_description(name)

        self._print_params(descriptions)

    def print_general_param(self, name=None):
        """
        Print a single, general parameter

        :param name: Name of the parameter
        :return:
        """

        if name is None:
            list = {}

            for name in self.params:
                list[name] =  self.params[name].get_description()

            self._print_params({None: {'general': list}})
        else:
            if name not in self.params:
                raise IndexError('%s is not a valid general parameter ' % name)

            self._print_params({None: {'general': {name: self.params[name].get_description()}}})

    @staticmethod
    def _print_params(descriptions, disp=True):
        """
        Print parameters

        :param descriptions: Dictionary containing parameters to be printed
        Format: descriptions[node][component name][param name]
        :param disp: if True, descriptions are printed, if False string of descriptions is returned
        :return:
        """
        string = ''
        for node in descriptions:
            if node is None:
                node_str = ''
            else:
                node_str = node + '.'
            for comp in descriptions[node]:
                if descriptions[node][comp]:
                    string += '\n--- ' + node_str + comp + ' ---\n\n'
                    for param, des in descriptions[node][comp].items():
                        string += '-' + param + '\n' + des + '\n\n'

        if disp:
            print string
        else:
            return string

    def calculate_mf(self):
        """
        Given the heat demands of all substations, calculate the mass flow throughout the entire network
        !!!! Only one producer node possible at the moment, with only a single component at this node

        :param producer_node: Name of the node for which the equation is skipped to get a determined system
        :return:
        """

        # TODO Only one producer node possible at the moment, with only a single componenta at the node

        nodes = self.get_nodes()
        edges = self.get_edges()

        result = {}
        for node in self.components:
            result[node] = collections.defaultdict(list)
        mf_nodes = collections.defaultdict(list)

        inc_matrix = -nx.incidence_matrix(self.graph, oriented=True).todense()

        # Remove the producer node and the corresponding row from the matrix to make the system determined
        prod_nodes = self.find_producer_nodes()
        if not prod_nodes:
            raise Exception('No heat generation unit is present in the given network, please add one')
        elif len(prod_nodes) > 1:
            raise Exception('modesto is not (yet) capable of dealing with the combination of time delays'
                            'and multiple heat generation units!')

        row_nr = nodes.index(prod_nodes[0])
        row = inc_matrix[row_nr, :]
        nodes.remove(prod_nodes[0])
        matrix = np.delete(inc_matrix, row_nr, 0)

        for t in self.time:
            vector = []

            # Collect known mass flow rates at nodes
            for node in nodes:
                for comp, comp_obj in self.nodes[node].get_components().items():
                    result[node][comp].append(
                        comp_obj.get_mflo(t, compiled=False))
                mf_node = self.nodes[node].get_mflo(t)
                mf_nodes[node].append(mf_node)
                vector.append(mf_node)

            sol = np.linalg.solve(matrix, vector)

            for i, edge in enumerate(edges):
                result[None][edge].append(sol[i])

            mf_nodes[prod_nodes[0]].append(sum(
                result[None][edge][-1] * row[0, i] for i, edge in
                enumerate(edges)))

            for comp in self.nodes[prod_nodes[0]].get_components():
                result[prod_nodes[0]][comp].append(mf_nodes[prod_nodes[0]][-1])


        return result

    def find_producer_nodes(self):
        prod_nodes = []
        for node in self.get_nodes():
            if self.nodes[node].contains_heat_source():
                prod_nodes.append(node)

        return prod_nodes

    def add_mf(self):
        mf = self.calculate_mf()

        for node, comp_list in self.components.items():

            mf_df = pd.DataFrame.from_dict(mf[node])

            for comp, comp_obj in comp_list.items():
                self.change_param(node=node, comp=comp, param='mass_flow',
                                  val=mf_df[comp])

    def get_nodes(self):
        """
        Returns a list with the names of nodes (ordered in the same way as in the graph)

        :return:
        """

        return list(self.graph.nodes)

    def get_edges(self):
        """
        Returns a list with the names of edges (ordered in the same way as in the graph)

        :return:
        """
        tuples = list(self.graph.edges)
        dict = nx.get_edge_attributes(self.graph, 'name')
        edges = []
        for tuple in tuples:
            edges.append(dict[tuple])
        return edges

    def get_pipe_diameter(self, pipe):
        """
        Get the diameter of a certain pipe

        :param pipe: Name of the pipe
        :return: diameter
        """

        if pipe not in self.components[None]:
            raise KeyError(
                '{} is not recognized as an existing pipe'.format(pipe))

        return self.components[None][pipe].get_diameter()

    def get_pipe_length(self, pipe):
        """
        Get the length of a certain pipe

        :param pipe: Name of the pipe
        :return: length
        """

        if pipe not in self.components[None]:
            raise KeyError(
                '{} is not recognized as an existing pipe'.format(pipe))

        return self.components[None][pipe].get_length()

    def get_heat_stor_init(self):
        """
        Return dictionary of initial storage states

        :return:
        """
        out = {}

        for node_name, node_obj in self.nodes.iteritems():
            for comp_name, comp_obj in node_obj.get_heat_stor_init().iteritems():
                out['.'.join([node_name, comp_name])] = comp_obj

        return out

    def get_heat_stor_final(self):
        """
        Return dictionary of initial storage states

        :return:
        """
        out = {}

        for node_name, node_obj in self.nodes.iteritems():
            for comp_name, comp_obj in node_obj.get_heat_stor_final().iteritems():
                out['.'.join([node_name, comp_name])] = comp_obj

        return out


class Node(object):
    def __init__(self, name, node, horizon, time_step,
                 start_time, temperature_driven=False):
        """
        Class that represents a geographical network location,
        associated with a number of components and connected to other nodes through edges

        :param name: Unique identifier of node (str)
        :param graph: Networkx Graph object
        :param node: Networkx Node object
        :param horizon: Horizon of the problem
        :param time_step: Time step between two points of the problem
        :param pd.Timestamp start_time: start time of optimization
        """
        self.horizon = horizon
        self.time_step = time_step
        self.start_time = start_time

        self.logger = logging.getLogger('modesto.Node')
        self.logger.info('Initializing Node {}'.format(name))

        self.name = name
        self.node = node
        self.loc = self.get_loc

        self.model = None
        self.block = None
        self.components = {}
        self.pipes = {}

        self.temperature_driven = temperature_driven

        self.build()

    def contains_heat_source(self):
        for comp, comp_obj in self.components.items():
            if comp_obj.is_heat_source():
                return True

    def __get_data(self, name):
        assert name in self.node, "%s is not stored in the networkx node object for %s" % (
            name, self.name)
        return self.node[name]

    def get_loc(self):
        x = self.__get_data('x')
        y = self.__get_data('y')
        z = self.__get_data('z')
        return {'x': x, 'y': y, 'z': z}

    def get_components(self, filter_type=None):
        """
        Collects the components and their type belonging to this node

        :param filter_type: string or class name of components to be returned
        :return: A dict, with keys the names of the components, values the Component objects
        """

        if filter_type is None:
            out = self.components
        elif isinstance(filter_type, str):
            out = {}
            cls = co.str_to_comp(filter_type)
            for comp in self.get_components():
                if isinstance(self.components[comp], cls):
                    out[comp] = self.components[comp]
        else:
            out = {}
            for comp in self.get_components():
                if isinstance(self.components[comp], filter_type):
                    out[comp] = self.components[comp]

        return out

    def add_comp(self, name, ctype):
        """
        Add component to Node. No component with the same name may exist in this node.

        :param name: name of the component
        :param ctype: type of the component
        :return:
        """

        assert name not in self.components, 'A component named \'{}\' already exists for node \'{}\''.format(
            name, self.name)

        try:
            cls = co.str_to_comp(ctype)
        except AttributeError:
            try:
                cls = rc.str_to_comp(ctype)
            except AttributeError:
                cls = None

        if cls:
            obj = cls(name=name, start_time=self.start_time, horizon=self.horizon,
                      time_step=self.time_step,
                      temperature_driven=self.temperature_driven)
        else:
            raise ValueError(
                "%s is not a valid class name! (component is %s, in node %s)" % (
                    ctype, name, self.name))

        self.logger.info('Component {} added to {}'.format(name, self.name))

        return obj

    def add_pipe(self, pipe):

        if not isinstance(pipe, pip.Pipe):
            raise TypeError('Input \'edge\' should be an Pipe object')

        self.pipes[pipe.name] = pipe

    def build(self):
        """
        Compile this model and all of its submodels

        :param model: top level model
        :return: A list of the names of components that have been added
        """
        for component, type in self.__get_data("comps").items():
            self.components[component] = self.add_comp(component, type)

        self.logger.info('Build of {} finished'.format(self.name))

    def compile(self, model):
        self._make_block(model)

        for name, comp in self.components.items():
            comp.compile(model, self.block)

        self._add_bal()

        self.logger.info('Compilation of {} finished'.format(self.name))

    def _add_bal(self):
        """
        Add balance equations after all blocks for this node and subcomponents have been compiled

        :return:
        """

        c = self.components
        p = self.pipes

        # TODO No mass flow reversal yet
        if self.temperature_driven:

            self.block.mix_temp = Var(self.model.TIME, self.model.lines)
<<<<<<< HEAD

            def _temp_bal_incoming(b, t, l):

                incoming_comps = collections.defaultdict(list)
                incoming_pipes = collections.defaultdict(list)

                for name, comp in c.items():
                    if comp.get_mflo(t) >= 0:
                        incoming_comps['supply'].append(name)
                    else:
                        incoming_comps['return'].append(name)

                for name, pipe in p.items():
                    if pipe.get_mflo(self.name, t) >= 0:
                        incoming_pipes['supply'].append(name)
                    else:
=======

            def _temp_bal_incoming(b, t, l):

                incoming_comps = collections.defaultdict(list)
                incoming_pipes = collections.defaultdict(list)
                outgoing_comps = collections.defaultdict(list)
                outgoing_pipes = collections.defaultdict(list)

                for name, comp in c.items():
                    if comp.get_mflo(t) >= 0:
                        incoming_comps['supply'].append(name)
                        outgoing_comps['return'].append(name)
                    else:
                        outgoing_comps['supply'].append(name)
                        incoming_comps['return'].append(name)

                for name, pipe in p.items():
                    if pipe.get_mflo(self.name, t) >= 0:
                        incoming_pipes['supply'].append(name)
                        outgoing_pipes['return'].append(name)
                    else:
                        outgoing_pipes['supply'].append(name)
>>>>>>> 7fd66e45
                        incoming_pipes['return'].append(name)
                # Zero mass flow rate:
                if sum(c[comp].get_mflo(t) for comp in incoming_comps[l]) + \
                        sum(p[pipe].get_mflo(self.name, t) for pipe in
                            incoming_pipes[l]) == 0:
                    # mixed temperature is average of all joined pipes, actual value should not matter,
                    # because packages in pipes of this time step will have zero size and components do not take over
                    # mixed temperature in case there is no mass flow
<<<<<<< HEAD
                    return b.mix_temp[t, l] == (sum(c[comp].get_temperature(t,l) for comp in c) +
                            sum(p[pipe].get_temperature(self.name, t, l) for pipe in p)) / (len(p) + len(c))
=======
                    return b.mix_temp[t, l] == 0
>>>>>>> 7fd66e45

                else:  # mass flow rate through the node
                    return (sum(
                        c[comp].get_mflo(t) for comp in incoming_comps[l]) +
                            sum(p[pipe].get_mflo(self.name, t) for pipe in
                                incoming_pipes[l])) * b.mix_temp[t, l] == \
                           sum(c[comp].get_mflo(t) * c[comp].get_temperature(t,l)
                               for comp in incoming_comps[l]) + \
                           sum(p[pipe].get_mflo(self.name, t) * p[
                               pipe].get_temperature(self.name, t, l)
                               for pipe in incoming_pipes[l])

            self.block.def_mixed_temp = Constraint(self.model.TIME,
                                                   self.model.lines,
                                                   rule=_temp_bal_incoming)

            def _temp_bal_outgoing(b, t, l, comp):

<<<<<<< HEAD
                outgoing_comps = collections.defaultdict(list)
                outgoing_pipes = collections.defaultdict(list)

                for name, comp_obj in c.items():
                    if comp_obj.get_mflo(t) >= 0:
                        outgoing_comps['return'].append(name)
                    else:
                        outgoing_comps['supply'].append(name)

                for name, pipe_obj in p.items():
                    if pipe_obj.get_mflo(self.name, t) >= 0:
                        outgoing_pipes['return'].append(name)
                    else:
                        outgoing_pipes['supply'].append(name)
=======
                # TODO Code below wis copy-paste fom before!

                incoming_comps = collections.defaultdict(list)
                incoming_pipes = collections.defaultdict(list)
                outgoing_comps = collections.defaultdict(list)
                outgoing_pipes = collections.defaultdict(list)

                for name, comp in c.items():
                    if comp.get_mflo(t) >= 0:
                        incoming_comps['supply'].append(name)
                        outgoing_comps['return'].append(name)
                    else:
                        outgoing_comps['supply'].append(name)
                        incoming_comps['return'].append(name)

                for name, pipe in p.items():
                    if pipe.get_mflo(self.name, t) >= 0:
                        incoming_pipes['supply'].append(name)
                        outgoing_pipes['return'].append(name)
                    else:
                        outgoing_pipes['supply'].append(name)
                        incoming_pipes['return'].append(name)
>>>>>>> 7fd66e45

                if t == 0:
                    return Constraint.Skip
                if comp in outgoing_pipes[l]:
                    return p[comp].get_temperature(self.name, t, l) == \
                           b.mix_temp[t, l]
                elif comp in outgoing_comps[l]:
                    return c[comp].get_temperature(t, l) == b.mix_temp[t, l]
                else:
                    return Constraint.Skip

            self.block.outgoing_temp_comps = Constraint(self.model.TIME,
                                                        self.model.lines,
                                                        c.keys(),
                                                        rule=_temp_bal_outgoing)
            self.block.outgoing_temp_pipes = Constraint(self.model.TIME,
                                                        self.model.lines,
                                                        p.keys(),
                                                        rule=_temp_bal_outgoing)

        else:

            def _heat_bal(b, t):
                return 0 == sum(
                    self.components[i].get_heat(t) for i in self.components) \
                            + sum(
                    pipe.get_heat(self.name, t) for pipe in p.values())

            self.block.ineq_heat_bal = Constraint(self.model.TIME,
                                                  rule=_heat_bal)

            def _mass_bal(b, t):
                return 0 == sum(
                    self.components[i].get_mflo(t) for i in self.components) \
                            + sum(
                    pipe.get_mflo(self.name, t) for pipe in p.values())

            self.block.ineq_mass_bal = Constraint(self.model.TIME,
                                                  rule=_mass_bal)

    def _make_block(self, model):
        """
        Make a seperate block in the pyomo Concrete model for the Node
        :param model: The model to which it should be added
        :return:
        """
        # TODO Make base class
        assert model is not None, 'Top level model must be initialized first'
        self.model = model
        # If block is already present, remove it
        if self.model.component(self.name) is not None:
            self.model.del_component(self.name)
        self.model.add_component(self.name, Block())
        self.block = self.model.__getattribute__(self.name)

        self.logger.info(
            'Optimization block initialized for {}'.format(self.name))

    def get_mflo(self, t):
        """
        Calculate the mass flow into the network

        :return: mass flow
        """

        # TODO Find something better

        m_flo = 0
        for _, comp in self.components.items():
            m_flo += comp.get_mflo(t, compiled=False)

        return m_flo

    def get_heat_stor_init(self):
        """
        Generate dict with initial heat storage state variable for all storage components in this node.

        :return:
        """
        out = {}

        for comp_name, comp_obj in self.get_components(filter_type=co.StorageVariable).iteritems():
            out[comp_name] = comp_obj.get_heat_stor_init()

        return out

    def get_heat_stor_final(self):
        """
        Generate dict with final heat storage state variable for all storage components in this node.

        :return:
        """
        out = {}

        for comp_name, comp_obj in self.get_components(filter_type=co.StorageVariable).iteritems():
            out[comp_name] = comp_obj.get_heat_stor_final()

        return out


class Edge(object):
    def __init__(self, name, edge, start_node, end_node, horizon,
                 time_step, start_time, pipe_model, allow_flow_reversal,
                 temperature_driven):
        """
        Connection object between two nodes in a graph

        :param name: Unique identifier of node (str)
        :param edge: Networkx Edge object
        :param start_node: modesto.Node object
        :param stop_node: modesto.Node object
        :param horizon: Horizon of the problem
        :param time_step: Time step between two points of the problem
        :param pd.Timestamp start_time: Start time of optimization
        :param pipe_model: Type of pipe model to be used
        """

        self.logger = logging.getLogger('modesto.Edge')
        self.logger.info('Initializing Edge {}'.format(name))

        self.name = name
        self.edge = edge

        self.horizon = horizon
        self.time_step = time_step
        self.start_time = start_time

        self.start_node = start_node
        self.end_node = end_node
        self.length = self.get_length()

        self.temperature_driven = temperature_driven

        self.pipe_model = pipe_model
        self.pipe = self.build(pipe_model,
                               allow_flow_reversal)  # TODO Better structure possible?

    def build(self, pipe_model, allow_flow_reversal):
        """
        Creates the supply and pipe components

        :param pipe_model: The name of the pipe ;odel to be used
        :param allow_flow_reversal: True if flow reversal is allowed
        :return: The pipe object
        """

        self.pipe_model = pipe_model

        try:
            cls = pip.str_to_pipe(pipe_model)
        except AttributeError:
            cls = None

        if cls:
            obj = cls(name=self.name, horizon=self.horizon,
                      time_step=self.time_step,
                      start_node=self.start_node.name,
                      end_node=self.end_node.name, length=self.length,
                      allow_flow_reversal=allow_flow_reversal,
                      temperature_driven=self.temperature_driven)
        else:
            obj = None

        if obj is None:
            raise ValueError("%s is not a valid class name! (pipe %s)" % (
                pipe_model, self.name))

        self.logger.info(
            'Pipe model {} added to {}'.format(pipe_model, self.name))

        return obj

    def compile(self, model):

        self.pipe.compile(model)

    def get_length(self):

        sumsq = 0

        for i in ['x', 'y', 'z']:
            sumsq += (self.start_node.get_loc()[i] - self.end_node.get_loc()[
                i]) ** 2
        return sqrt(sumsq)<|MERGE_RESOLUTION|>--- conflicted
+++ resolved
@@ -983,7 +983,6 @@
         if self.temperature_driven:
 
             self.block.mix_temp = Var(self.model.TIME, self.model.lines)
-<<<<<<< HEAD
 
             def _temp_bal_incoming(b, t, l):
 
@@ -1000,30 +999,6 @@
                     if pipe.get_mflo(self.name, t) >= 0:
                         incoming_pipes['supply'].append(name)
                     else:
-=======
-
-            def _temp_bal_incoming(b, t, l):
-
-                incoming_comps = collections.defaultdict(list)
-                incoming_pipes = collections.defaultdict(list)
-                outgoing_comps = collections.defaultdict(list)
-                outgoing_pipes = collections.defaultdict(list)
-
-                for name, comp in c.items():
-                    if comp.get_mflo(t) >= 0:
-                        incoming_comps['supply'].append(name)
-                        outgoing_comps['return'].append(name)
-                    else:
-                        outgoing_comps['supply'].append(name)
-                        incoming_comps['return'].append(name)
-
-                for name, pipe in p.items():
-                    if pipe.get_mflo(self.name, t) >= 0:
-                        incoming_pipes['supply'].append(name)
-                        outgoing_pipes['return'].append(name)
-                    else:
-                        outgoing_pipes['supply'].append(name)
->>>>>>> 7fd66e45
                         incoming_pipes['return'].append(name)
                 # Zero mass flow rate:
                 if sum(c[comp].get_mflo(t) for comp in incoming_comps[l]) + \
@@ -1032,12 +1007,10 @@
                     # mixed temperature is average of all joined pipes, actual value should not matter,
                     # because packages in pipes of this time step will have zero size and components do not take over
                     # mixed temperature in case there is no mass flow
-<<<<<<< HEAD
+
                     return b.mix_temp[t, l] == (sum(c[comp].get_temperature(t,l) for comp in c) +
                             sum(p[pipe].get_temperature(self.name, t, l) for pipe in p)) / (len(p) + len(c))
-=======
-                    return b.mix_temp[t, l] == 0
->>>>>>> 7fd66e45
+
 
                 else:  # mass flow rate through the node
                     return (sum(
@@ -1056,7 +1029,6 @@
 
             def _temp_bal_outgoing(b, t, l, comp):
 
-<<<<<<< HEAD
                 outgoing_comps = collections.defaultdict(list)
                 outgoing_pipes = collections.defaultdict(list)
 
@@ -1071,30 +1043,6 @@
                         outgoing_pipes['return'].append(name)
                     else:
                         outgoing_pipes['supply'].append(name)
-=======
-                # TODO Code below wis copy-paste fom before!
-
-                incoming_comps = collections.defaultdict(list)
-                incoming_pipes = collections.defaultdict(list)
-                outgoing_comps = collections.defaultdict(list)
-                outgoing_pipes = collections.defaultdict(list)
-
-                for name, comp in c.items():
-                    if comp.get_mflo(t) >= 0:
-                        incoming_comps['supply'].append(name)
-                        outgoing_comps['return'].append(name)
-                    else:
-                        outgoing_comps['supply'].append(name)
-                        incoming_comps['return'].append(name)
-
-                for name, pipe in p.items():
-                    if pipe.get_mflo(self.name, t) >= 0:
-                        incoming_pipes['supply'].append(name)
-                        outgoing_pipes['return'].append(name)
-                    else:
-                        outgoing_pipes['supply'].append(name)
-                        incoming_pipes['return'].append(name)
->>>>>>> 7fd66e45
 
                 if t == 0:
                     return Constraint.Skip
