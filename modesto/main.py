from __future__ import division

import collections
from math import sqrt

import networkx as nx
import numpy as np
# noinspection PyUnresolvedReferences
import pyomo.environ
from pyomo.core.base import ConcreteModel, Objective, minimize, value, Set, Param, Block, Constraint, Var
from pyomo.core.base.param import IndexedParam
from pyomo.core.base.var import IndexedVar
from pyomo.opt import SolverFactory
from pyomo.opt import SolverStatus, TerminationCondition

import RCmodels as rc
import component as co
import pipe as pip
# noinspection PyUnresolvedReferences
from parameter import *


class Modesto:
    def __init__(self, horizon, time_step, pipe_model, graph,
                 start_time='20140101'):
        """
        This class allows setting up optimization problems for district energy systems

        :param horizon: The horizon of the optimization problem, in seconds
        :param time_step: The time step between two points
        :param objective: String describing the objective of the optimization problem
        :param pipe_model: String describing the type of model to be used for the pipes
        :param graph: networkx object, describing the structure of the network
        :param start_time: Start time of this modesto instance. Either a pandas Timestamp object or a string of format
            'yyyymmdd'. Default '20140101'.
        """

        self.model = ConcreteModel()

        self.horizon = horizon
        self.time_step = time_step
        assert (
                   horizon % time_step) == 0, "The horizon should be a multiple of the time step."
        self.n_steps = int(horizon // time_step)

        self.results = None

        if isinstance(start_time, str):
            self.start_time = pd.Timestamp(start_time)
        elif isinstance(start_time, pd.Timestamp):
            self.start_time = start_time
        else:
            raise IOError("start_time specifier not recognized. Should be "
                          "either string of format 'yyyymmdd' or pd.Timestamp.")

        self.state_time = range(self.n_steps + 1)
        self.time = self.state_time[:-1]

        self.pipe_model = pipe_model
        if pipe_model == 'NodeMethod':
            self.temperature_driven = True
        else:
            self.temperature_driven = False

        self.allow_flow_reversal = True

        self.graph = graph
        self.nodes = {}
        self.edges = {}
        self.components = {}
        self.params = self.create_params()


        self.logger = logging.getLogger('modesto.main.Modesto')

        self.build(graph)
        self.compiled = False

        self.objectives = {}
        self.act_objective = None

    def change_graph(self):
        # TODO write this
        pass

    def create_params(self):

        params = {
            'Te': WeatherDataParameter('Te',
                                       'Ambient temperature',
                                       'K',
                                       time_step=self.time_step,
                                       horizon=self.horizon,
                                       start_time=self.start_time),
            'Tg': WeatherDataParameter('Tg',
                                       'Undisturbed ground temperature',
                                       'K',
                                       time_step=self.time_step,
                                       horizon=self.horizon,
                                       start_time=self.start_time)
        }

        return params

    def build(self, graph):
        """
        Build the structure of the optimization problem
        Sets up the equations without parameters

        :param graph: Object containing structure of the network, structure and parameters describing component models and design parameters
        :return:
        """
        self.results = None

        self.graph = graph

        self.__build_nodes()
        self.__build_edges()

    def __build_nodes(self):
        """
        Build the nodes of the network, adding components
        and their models

        :return:
        """
        self.nodes = {}
        self.components = {}

        for node in self.graph.nodes:
            # Create the node
            assert node not in self.nodes, "Node %s already exists" % node.name
            self.nodes[node] = (Node(name=node,
                                     node=self.graph.nodes[node],
                                     horizon=self.horizon,
                                     time_step=self.time_step,
                                     start_time=self.start_time,
                                     temperature_driven=self.temperature_driven))

            # Add the new components
            self.components[node] = self.nodes[node].get_components()

    def __build_edges(self):
        """
        Build the branches (i.e. pips/connections between nodes)
        adding their models

        :return:
        """

        self.edges = {}
        self.components[None] = {}

        for edge_tuple in self.graph.edges:
            edge = self.graph[edge_tuple[0]][edge_tuple[1]]
            start_node = self.nodes[edge_tuple[0]]
            end_node = self.nodes[edge_tuple[1]]
            name = edge['name']

            assert name not in self.edges, "An edge with name %s already exists" % \
                                           edge['name']
            assert name not in self.components[
                None], "A pipe with name %s already exists" % edge['name']

            # Create the modesto.Edge object
            self.edges[name] = Edge(name=name,
                                    edge=edge,
                                    start_node=start_node,
                                    end_node=end_node,
                                    horizon=self.horizon,
                                    time_step=self.time_step,
                                    pipe_model=self.pipe_model,
                                    allow_flow_reversal=self.allow_flow_reversal,
                                    temperature_driven=self.temperature_driven,
                                    start_time=self.start_time)

            start_node.add_pipe(self.edges[name].pipe)
            end_node.add_pipe(self.edges[name].pipe)
            self.components[None][name] = self.edges[name].pipe

    def __build_objectives(self):
        """
        Initialize different objectives

        :return:
        """

        self.model.Slack = Var()

        def _decl_slack(model):
            return model.Slack == 10 ** 6 * sum(comp.obj_slack() for comp in self.iter_components())

        self.model.decl_slack = Constraint(rule=_decl_slack)

        def obj_energy(model):
            return model.Slack + sum(comp.obj_energy() for comp in self.iter_components())

        def obj_cost(model):
            return model.Slack + sum(comp.obj_cost() for comp in self.iter_components())

        def obj_cost_ramp(model):
            return model.Slack + sum(comp.obj_cost_ramp() for comp in self.iter_components())

        def obj_co2(model):
            return model.Slack + sum(comp.obj_co2() for comp in self.iter_components())

        self.model.OBJ_ENERGY = Objective(rule=obj_energy, sense=minimize)
        self.model.OBJ_COST = Objective(rule=obj_cost, sense=minimize)
        self.model.OBJ_COST_RAMP = Objective(rule=obj_cost_ramp, sense=minimize)
        self.model.OBJ_CO2 = Objective(rule=obj_co2, sense=minimize)

        self.objectives = {
            'energy': self.model.OBJ_ENERGY,
            'cost': self.model.OBJ_COST,
            'cost_ramp': self.model.OBJ_COST_RAMP,
            'co2': self.model.OBJ_CO2,
        }

        for objective in self.objectives.values():
            objective.deactivate()

        if self.temperature_driven:
            def obj_temp(model):
                return sum(comp.obj_temp() for comp in self.iter_components())

            self.model.OBJ_TEMP = Objective(rule=obj_temp, sense=minimize)

            self.objectives['temp'] = self.model.OBJ_TEMP

    def compile(self):
        """
        Compile the optimization problem

        :return:
        """

        # Check if not compiled already
        if self.compiled:
            self.logger.warning('Model was already compiled.')
            self.model = ConcreteModel()

        # Check whether all necessary parameters are there
        self.check_data()

        # General parameters
        self.model.TIME = Set(initialize=self.time, ordered=True)
        self.model.X_TIME = Set(initialize=self.state_time,
                                ordered=True)  # X_Time are time steps for state variables. Each X_Time is preceeds the flow time step with the same value and comes after the flow time step one step lower.
        self.model.lines = Set(initialize=['supply', 'return'])

        def _ambient_temp(b, t):
            return self.params['Te'].v(t)

        self.model.Te = Param(self.model.TIME, rule=_ambient_temp)

        def _ground_temp(b, t):
            return self.params['Tg'].v(t)

        self.model.Tg = Param(self.model.TIME, rule=_ground_temp)

        # Components
        for name, edge in self.edges.items():
            edge.compile(self.model)
        for name, node in self.nodes.items():
            node.compile(self.model)

        self.__build_objectives()

        self.compiled = True  # Change compilation flag

    def check_data(self):
        """
        Checks whether all parameters have been assigned a value,
        if not an error is raised

        """

        missing_params = collections.defaultdict(dict)
        flag = False

        if self.temperature_driven:
            self.add_mf()

        missing_params[None]['general'] = {}
        for name, param in self.params.items():
            if not param.check():
                missing_params[None]['general'][name] = param.get_description()
                flag = True

        for node, comp_list in self.components.items():
            for comp, comp_obj in comp_list.items():
                missing_params[node][comp], flag_comp = comp_obj.check_data()
                if flag_comp:
                    flag = True

        if flag:
            raise Exception('Following parameters are missing:\n{}'
                            .format(self._print_params(missing_params, disp=False)))

        return True

    def set_objective(self, objtype):
        """
        Set optimization objective.

        :param objtype:
        :return:
        """
        if objtype not in self.objectives:
            raise ValueError('Choose an objective type from {}'.format(
                self.objectives.keys()))

        for obj in self.objectives.values():
            obj.deactivate()

        self.objectives[objtype].activate()
        self.act_objective = self.objectives[objtype]

        self.logger.debug('{} objective set'.format(objtype))

    def iter_components(self):
        """
        Function that generates a list of all components in all nodes of model

        :return: Component object list
        """
        all_comps = []
        for node, comp_list in self.components.items():
            for comp, comp_obj in comp_list.items():
                all_comps.append(comp_obj)
        return all_comps

    def solve(self, tee=False, mipgap=None, mipfocus=None, verbose=False, solver='gurobi'):
        """
        Solve a new optimization

        :param tee: If True, print the optimization model
        :param mipgap: Set mip optimality gap. Default 10%
        :param verbose: True to print extra diagnostic information
        :return:
        """

        if verbose:
            self.model.pprint()

        opt = SolverFactory(solver)
        # opt.options["Threads"] = threads
        if solver == 'gurobi':
            if mipgap is not None:
                opt.options["MIPGap"] = mipgap

            if mipfocus is not None:
                opt.options["MIPFocus"] = mipfocus
        elif solver == 'cplex':
            opt.options['mip display'] = 3
            # opt.options[
            #     'mip strategy probe'] = 3
            # https://www.ibm.com/support/knowledgecenter/SSSA5P_12.5.1/ilog.odms.cplex.help/CPLEX/Parameters/topics/Probe.html
            opt.options['emphasis mip'] = 1
            opt.options['mip cuts all'] = 2
            if mipgap is not None:
                opt.options['mip tolerances mipgap'] = mipgap

        self.results = opt.solve(self.model, tee=tee)

        if verbose:
            print self.results

        if (self.results.solver.status == SolverStatus.ok) and (
                    self.results.solver.termination_condition == TerminationCondition.optimal):
            status = 0
        elif self.results.solver.termination_condition == TerminationCondition.infeasible:
            status = 1
            self.logger.warning('Model is infeasible')
        else:
            status = -1
            self.logger.error('Solver status: ', self.results.solver.status)

        return status

    def opt_settings(self, objective=None, horizon=None, time_step=None,
                     pipe_model=None, allow_flow_reversal=None):
        """
        Change the setting of the optimization problem

        :param objective: Name of the optimization objective
        :param horizon: The horizon of the problem, in seconds
        :param time_step: The time between two points, in secinds
        :param pipe_model: The name of the type of pipe model to be used
        :param allow_flow_reversal: Boolean indicating whether mass flow reversals are possible in the pipes
        :return:
        """
        if objective is not None:  # TODO Do we need this to be defined at the top level of modesto?
            self.set_objective(objective)
        if horizon is not None:
            self.horizon = horizon
        if time_step is not None:
            self.time_step = time_step
        if pipe_model is not None:
            self.pipe_model = pipe_model
        if allow_flow_reversal is not None:
            self.allow_flow_reversal = allow_flow_reversal

    def change_general_param(self, param, val):
        """
        Change a parameter that can be used by all components

        :param param: Name of the parameter
        :param val: The new data
        :return:
        """
        assert param in self.params, '%s is not recognized as a valid parameter' % param
        self.params[param].change_value(val)

    def change_param(self, node, comp, param, val):
        """
        Change a parameter
        :param comp: Name of the component
        :param param: name of the parameter
        :param val: New value of the parameter
        """
        if self.get_component(comp, node) is None:
            raise KeyError("%s is not recognized as a valid component" % comp)

        self.get_component(comp, node).change_param(param, val)

    def change_params(self, dict, node=None, comp=None):
        """
        Change multiple parameters of a component at once

        :param comp: Name of the component
        :param dict: Dictionary, with keys being names of the parameters, values the corresponding new values of the parameters
        """

        if comp is None:
            for param, val in dict.items():
                self.change_general_param(param, val)
        else:
            for param, val in dict.items():
                self.change_param(node, comp, param, val)

    def change_state_bounds(self, state, new_ub, new_lb, slack, comp=None,
                            node=None):
        """
        Change the interval of possible values of a certain state, and
        indicate whether it is a slack variable or not

        :param comp: Name of the component
        :param state: Name of the param
        :param new_ub: New upper bound
        :param new_lb:  New lower bound
        :param slack: Boolean indicating whether a slack should be added (True) or not (False)
        """
        # TODO Adapt method so you can change only one of the settings?
        # TODO Put None as default parameter value and detect if other value is supplied
        comp_obj = self.get_component(comp, node)

        comp_obj.params[state].change_upper_bound(new_ub)
        comp_obj.params[state].change_lower_bound(new_lb)
        comp_obj.params[state].change_slack(slack)

    def change_init_type(self, state, new_type, node=None, comp=None):
        """
        Change the type of initialization constraint

        :param comp: Name of the component
        :param state: Name of the state
        """

        comp_obj = self.get_component(comp, node)

        comp_obj.params[state].change_init_type(new_type)

    def get_component(self, name, node=None):
        """
        Find a component

        :param name: Name of the component
        :param node: Name of the node, If None, it is considered to be a pipe
        :return:
        """

        if name not in self.components[node]:
            raise KeyError(
                'There is no component named {} at node {}'.format(name, node))
        return self.components[node][name]

    def get_result(self, name, node=None, comp=None, index=None, check_results=True, state=False):
        """
        Returns the numerical values of a certain parameter or time-dependent variable after optimization

        :param comp: Name of the component to which the variable belongs
        :param name: Name of the needed variable/parameter
        :param check_results: Check if model is solved. Default True. If Modesto is part of a larger optimization,
            change to false in order to be able to use this function.
        :param state: If True, the state_time axis is used (one element longer) instead of the ordinary time acis
        :return: A pandas DataFrame containing all values of the variable/parameter over the time horizon
        """

        if self.results is None and check_results:
            raise Exception('The optimization problem has not been solved yet.')

        if comp is not None:
            obj = self.get_component(comp, node)
        elif node is not None:
            obj = self.nodes[node]
        else:
            raise Exception(
                '%node: {}, comp:{} are not a valid component or node names'.format(
                    node, comp))

        opt_obj = obj.block.find_component(name)

        resname = ''
        for i in [node, comp, name]:
            if i is not None:
                '.'.join([resname, i])

        result = []

        if opt_obj is None:
            raise Exception(
                '{} is not a valid parameter or variable of {}'.format(name,
                                                                       comp))

        if isinstance(opt_obj, IndexedVar):
            if index is None:
                for i in opt_obj:
                    result.append(value(opt_obj[i]))

                timeindex = pd.DatetimeIndex(start=self.start_time, freq=str(self.time_step)+'S',
                                             periods=len(result))

                result = pd.Series(data=result, index=timeindex, name=resname)

            else:
                if state:
                    time = self.model.X_TIME
                else:
                    time = self.model.TIME
                for i in time:
                    result.append(opt_obj[(index, i)].value)
                timeindex = pd.DatetimeIndex(start=self.start_time, freq=str(self.time_step)+'S',
                                             periods=len(result))
                result = pd.Series(data=result, index=timeindex, name=resname + '_' + str(index))

            return result

        elif isinstance(opt_obj, IndexedParam):
            result = opt_obj.values()

            timeindex = pd.DatetimeIndex(start=self.start_time, freq=str(self.time_step)+'S',
                                         periods=len(result))
            result = pd.Series(data=result, index=timeindex, name=resname)

            return result

        else:
            self.logger.warning(
                '{}.{} was a different type of variable/parameter than what has been implemented: '
                '{}'.format(comp, name, type(obj)))
            return None

    def get_objective(self, objtype=None, get_value=True):
        """
        Return value of objective function. With no argument supplied, the active objective is returned. Otherwise, the
        objective specified in the argument is returned.

        :param objtype: Name of the objective to be returned. Default None: returns the active objective.
        :param value: True if value of objective should be returned. If false, the objective object instance is returned.
        :return:
        """
        if objtype is None:
            # Find active objective
            if self.act_objective is not None:
                obj = self.act_objective
            else:
                raise ValueError('No active objective found.')

        else:
            assert objtype in self.objectives.keys(), 'Requested objective does not exist. Please choose from {}'.format(
                self.objectives.keys())
            obj = self.objectives[objtype]

        if get_value:
            return value(obj)
        else:
            return obj

    def collect_all_params(self):
        param_list = {None: {'general': self.params.values()}}

        for node, comps in self.components.items():
            param_list[node] = {}
            for comp, comp_obj in comps.items():
                param_list[node][comp] = []
                for name in comp_obj.get_param_names():
                    param_list[node][comp].append(comp_obj.get_param(name))

        return param_list

    def iter_params(self):
        # TODO Make this
        # TODO Define all_params once?
        all_params = self.collect_all_params()

    def __get_one_type_params(self, param_type):
        """
        Get all parameters belonging to one type of parameter class
        
        :param param_type: list of paremeter classes to be included
        :return: A dict containing all parameters, ordered by node and component
        """
        all_params = self.collect_all_params()
        type_params = {}
        for node in all_params:
            type_params[node] = {}
            for comp, params in all_params[node].items():
                type_params[node][comp] = []
                for param in params:
                    if isinstance(param, param_type):
                        type_params[node][comp].append(param.get_name())

                if not type_params[node][comp]:
                    type_params[node].pop(comp, None)

            if not type_params[node]:
                type_params.pop(node, None)

        return type_params

    def get_user_data_parameters(self):
        """
        Get all user data parameters
        
        :return: A dict containing all parameters, ordered by node and component
        """
        return self.__get_one_type_params(UserDataParameter)

    def get_design_parameters(self):
        """
        Get all design parameters 
        
        :return: A dict containing all parameters, ordered by node and component
        """
        return self.__get_one_type_params(DesignParameter)

    def get_weather_data_parameters(self):
        """
        Get all weather data parameters
        
        :return: A dict containing all parameters, ordered by node and component
        """
        return self.__get_one_type_params(WeatherDataParameter)

    def get_state_parameters(self):
        """
        Get all state parameters
        
        :return: A dict containing all parameters, ordered by node and component
        """
        return self.__get_one_type_params(StateParameter)

    def print_all_params(self, disp=True):
        """
        Print all parameters in the optimization problem

        :return:
        """
        descriptions = {None: {'general': {}}}
        for name, param in self.params.items():
            descriptions[None]['general'][name] = param.get_description()

        for node, comps in self.components.items():
            descriptions[node] = {}
            for comp, comp_obj in comps.items():
                descriptions[node][comp] = {}
                for name in comp_obj.get_param_names():
                    descriptions[node][comp][name] = comp_obj.get_param_description(name)
        return self._print_params(descriptions, disp)

    def print_node_params(self, node=None, comp=None, disp=True):
        """
        Print parameters of a component

        :param node: Name of the node, if None, the pipes are considered
        :param args: Names of the parameters, if None are given, all will be printed
        :return:
        """
        string = ''

        for comp in self.nodes[node].get_components():
            string += self.print_comp_param(node, comp, disp=False)

        if disp:
            print string
        else:
            return string

    def print_comp_param(self, node=None, comp=None, disp=True, *args):
        """
        Print parameters of a component

        :param node: Name of the node, if None, the pipes are considered
        :param comp: Name of the component
        :param args: Names of the parameters, if None are given, all will be printed
        :return:
        """
        descriptions = {node: {comp: {}}}

        comp_obj = self.get_component(comp, node)
        if not args:
            for name in comp_obj.get_param_names():
                descriptions[node][comp][name] = comp_obj.get_param_description(name)
        for name in args:
            if name not in comp_obj.params:
                raise IndexError('%s is not a valid parameter of %s' % (name, comp))
            descriptions[node][comp][name] = comp_obj.get_param_description(name)

        return self._print_params(descriptions, disp)

<<<<<<< HEAD
    def print_general_param(self, name, disp=True):
=======
    def print_general_param(self, name=None):
>>>>>>> 03d7436b
        """
        Print a single, general parameter

        :param name: Name of the parameter
        :return:
        """

        if name is None:
            list = {}

            for name in self.params:
                list[name] =  self.params[name].get_description()

<<<<<<< HEAD
        return self._print_params({None: {'general': {name: self.params[name].get_description()}}}, disp)
=======
            self._print_params({None: {'general': list}})
        else:
            if name not in self.params:
                raise IndexError('%s is not a valid general parameter ' % name)

            self._print_params({None: {'general': {name: self.params[name].get_description()}}})
>>>>>>> 03d7436b

    @staticmethod
    def _print_params(descriptions, disp=True):
        """
        Print parameters

        :param descriptions: Dictionary containing parameters to be printed
        Format: descriptions[node][component name][param name]
        :param disp: if True, descriptions are printed, if False string of descriptions is returned
        :return:
        """
        string = ''
        for node in descriptions:
            if node is None:
                node_str = ''
            else:
                node_str = node + '.'
            for comp in descriptions[node]:
                if descriptions[node][comp]:
                    string += '\n--- ' + node_str + comp + ' ---\n\n'
                    for param, des in descriptions[node][comp].items():
                        string += '-' + param + '\n' + des + '\n\n'

        if disp:
            print string
        else:
            return string

    def calculate_mf(self):
        """
        Given the heat demands of all substations, calculate the mass flow throughout the entire network
        !!!! Only one producer node possible at the moment, with only a single component at this node

        :param producer_node: Name of the node for which the equation is skipped to get a determined system
        :return:
        """

        # TODO Only one producer node possible at the moment, with only a single componenta at the node

        nodes = self.get_nodes()
        edges = self.get_edges()

        result = {}
        for node in self.components:
            result[node] = collections.defaultdict(list)
        mf_nodes = collections.defaultdict(list)

        inc_matrix = -nx.incidence_matrix(self.graph, oriented=True).todense()

        # Remove the producer node and the corresponding row from the matrix to make the system determined
        prod_nodes = self.find_producer_nodes()
        if not prod_nodes:
            raise Exception('No heat generation unit is present in the given network, please add one')
        elif len(prod_nodes) > 1:
            raise Exception('modesto is not (yet) capable of dealing with the combination of time delays'
                            'and multiple heat generation units!')

        row_nr = nodes.index(prod_nodes[0])
        row = inc_matrix[row_nr, :]
        nodes.remove(prod_nodes[0])
        matrix = np.delete(inc_matrix, row_nr, 0)

        for t in self.time:
            vector = []

            # Collect known mass flow rates at nodes
            for node in nodes:
                for comp, comp_obj in self.nodes[node].get_components().items():
                    result[node][comp].append(
                        comp_obj.get_mflo(t, compiled=False))
                mf_node = self.nodes[node].get_mflo(t)
                mf_nodes[node].append(mf_node)
                vector.append(mf_node)

            sol = np.linalg.solve(matrix, vector)

            for i, edge in enumerate(edges):
                result[None][edge].append(sol[i])

            mf_nodes[prod_nodes[0]].append(sum(
                result[None][edge][-1] * row[0, i] for i, edge in
                enumerate(edges)))

            for comp in self.nodes[prod_nodes[0]].get_components():
                result[prod_nodes[0]][comp].append(mf_nodes[prod_nodes[0]][-1])


        return result

    def find_producer_nodes(self):
        prod_nodes = []
        for node in self.get_nodes():
            if self.nodes[node].contains_heat_source():
                prod_nodes.append(node)

        return prod_nodes

    def add_mf(self):
        mf = self.calculate_mf()

        for node, comp_list in self.components.items():

            mf_df = pd.DataFrame.from_dict(mf[node])

            for comp, comp_obj in comp_list.items():
                self.change_param(node=node, comp=comp, param='mass_flow',
                                  val=mf_df[comp])

    def get_nodes(self):
        """
        Returns a list with the names of nodes (ordered in the same way as in the graph)

        :return:
        """

        return list(self.graph.nodes)

    def get_edges(self):
        """
        Returns a list with the names of edges (ordered in the same way as in the graph)

        :return:
        """
        tuples = list(self.graph.edges)
        dict = nx.get_edge_attributes(self.graph, 'name')
        edges = []
        for tuple in tuples:
            edges.append(dict[tuple])
        return edges

    def get_pipe_diameter(self, pipe):
        """
        Get the diameter of a certain pipe

        :param pipe: Name of the pipe
        :return: diameter
        """

        if pipe not in self.components[None]:
            raise KeyError(
                '{} is not recognized as an existing pipe'.format(pipe))

        return self.components[None][pipe].get_diameter()

    def get_pipe_length(self, pipe):
        """
        Get the length of a certain pipe

        :param pipe: Name of the pipe
        :return: length
        """

        if pipe not in self.components[None]:
            raise KeyError(
                '{} is not recognized as an existing pipe'.format(pipe))

        return self.components[None][pipe].get_length()

    def get_heat_stor_init(self):
        """
        Return dictionary of initial storage states

        :return:
        """
        out = {}

        for node_name, node_obj in self.nodes.iteritems():
            for comp_name, comp_obj in node_obj.get_heat_stor_init().iteritems():
                out['.'.join([node_name, comp_name])] = comp_obj

        return out

    def get_heat_stor_final(self):
        """
        Return dictionary of initial storage states

        :return:
        """
        out = {}

        for node_name, node_obj in self.nodes.iteritems():
            for comp_name, comp_obj in node_obj.get_heat_stor_final().iteritems():
                out['.'.join([node_name, comp_name])] = comp_obj

        return out


class Node(object):
    def __init__(self, name, node, horizon, time_step,
                 start_time, temperature_driven=False):
        """
        Class that represents a geographical network location,
        associated with a number of components and connected to other nodes through edges

        :param name: Unique identifier of node (str)
        :param graph: Networkx Graph object
        :param node: Networkx Node object
        :param horizon: Horizon of the problem
        :param time_step: Time step between two points of the problem
        :param pd.Timestamp start_time: start time of optimization
        """
        self.horizon = horizon
        self.time_step = time_step
        self.start_time = start_time

        self.logger = logging.getLogger('modesto.Node')
        self.logger.info('Initializing Node {}'.format(name))

        self.name = name
        self.node = node
        self.loc = self.get_loc

        self.model = None
        self.block = None
        self.components = {}
        self.pipes = {}

        self.temperature_driven = temperature_driven

        self.build()

    def contains_heat_source(self):
        for comp, comp_obj in self.components.items():
            if comp_obj.is_heat_source():
                return True

    def __get_data(self, name):
        assert name in self.node, "%s is not stored in the networkx node object for %s" % (
            name, self.name)
        return self.node[name]

    def get_loc(self):
        x = self.__get_data('x')
        y = self.__get_data('y')
        z = self.__get_data('z')
        return {'x': x, 'y': y, 'z': z}

    def get_components(self, filter_type=None):
        """
        Collects the components and their type belonging to this node

        :param filter_type: string or class name of components to be returned
        :return: A dict, with keys the names of the components, values the Component objects
        """

        if filter_type is None:
            out = self.components
        elif isinstance(filter_type, str):
            out = {}
            cls = co.str_to_comp(filter_type)
            for comp in self.get_components():
                if isinstance(self.components[comp], cls):
                    out[comp] = self.components[comp]
        else:
            out = {}
            for comp in self.get_components():
                if isinstance(self.components[comp], filter_type):
                    out[comp] = self.components[comp]

        return out

    def add_comp(self, name, ctype):
        """
        Add component to Node. No component with the same name may exist in this node.

        :param name: name of the component
        :param ctype: type of the component
        :return:
        """

        assert name not in self.components, 'A component named \'{}\' already exists for node \'{}\''.format(
            name, self.name)

        try:
            cls = co.str_to_comp(ctype)
        except AttributeError:
            try:
                cls = rc.str_to_comp(ctype)
            except AttributeError:
                cls = None

        if cls:
            obj = cls(name=name, start_time=self.start_time, horizon=self.horizon,
                      time_step=self.time_step,
                      temperature_driven=self.temperature_driven)
        else:
            raise ValueError(
                "%s is not a valid class name! (component is %s, in node %s)" % (
                    ctype, name, self.name))

        self.logger.info('Component {} added to {}'.format(name, self.name))

        return obj

    def add_pipe(self, pipe):

        if not isinstance(pipe, pip.Pipe):
            raise TypeError('Input \'edge\' should be an Pipe object')

        self.pipes[pipe.name] = pipe

    def build(self):
        """
        Compile this model and all of its submodels

        :param model: top level model
        :return: A list of the names of components that have been added
        """
        for component, type in self.__get_data("comps").items():
            self.components[component] = self.add_comp(component, type)

        self.logger.info('Build of {} finished'.format(self.name))

    def compile(self, model):
        self._make_block(model)

        for name, comp in self.components.items():
            comp.compile(model, self.block)

        self._add_bal()

        self.logger.info('Compilation of {} finished'.format(self.name))

    def _add_bal(self):
        """
        Add balance equations after all blocks for this node and subcomponents have been compiled

        :return:
        """

        c = self.components
        p = self.pipes

        # TODO No mass flow reversal yet
        if self.temperature_driven:

            incoming_comps = collections.defaultdict(list)
            incoming_pipes = collections.defaultdict(list)
            outgoing_comps = collections.defaultdict(list)
            outgoing_pipes = collections.defaultdict(list)

            for name, comp in c.items():
                if comp.get_direction() == 1:
                    incoming_comps['supply'].append(name)
                    outgoing_comps['return'].append(name)
                else:
                    outgoing_comps['supply'].append(name)
                    incoming_comps['return'].append(name)

            for name, pipe in p.items():
                if pipe.get_direction(self.name) == -1:
                    incoming_pipes['supply'].append(name)
                    outgoing_pipes['return'].append(name)
                else:
                    outgoing_pipes['supply'].append(name)
                    incoming_pipes['return'].append(name)

            self.block.mix_temp = Var(self.model.TIME, self.model.lines)

            def _temp_bal_incoming(b, t, l):
                # Zero mass flow rate:
                if sum(c[comp].get_mflo(t) for comp in c) + \
                        sum(p[pipe].get_mflo(self.name, t) for pipe in
                            incoming_pipes[l]) == 0:
                    # mixed temperature is average of all joined pipes, actual value should not matter,
                    # because packages in pipes of this time step will have zero size and components do not take over
                    # mixed temperature in case there is no mass flow
                    return b.mix_temp[t, l] == (
                                                   sum(c[comp].get_temperature(t, l) for comp in c) +
                                                   sum(p[pipe].get_temperature(self.name, t, l) for
                                                       pipe in p)) / (len(p) + len(c))

                else:  # mass flow rate through the node
                    return (sum(
                        c[comp].get_mflo(t) for comp in incoming_comps[l]) +
                            sum(p[pipe].get_mflo(self.name, t) for pipe in
                                incoming_pipes[l])) * b.mix_temp[t, l] == \
                           sum(c[comp].get_mflo(t) * c[comp].get_temperature(t,
                                                                             l)
                               for comp in incoming_comps[l]) + \
                           sum(p[pipe].get_mflo(self.name, t) * p[
                               pipe].get_temperature(self.name, t, l)
                               for pipe in incoming_pipes[l])

            self.block.def_mixed_temp = Constraint(self.model.TIME,
                                                   self.model.lines,
                                                   rule=_temp_bal_incoming)

            def _temp_bal_outgoing(b, t, l, comp):
                if t == 0:
                    return Constraint.Skip
                if comp in outgoing_pipes[l]:
                    return p[comp].get_temperature(self.name, t, l) == \
                           b.mix_temp[t, l]
                elif comp in outgoing_comps[l]:
                    return c[comp].get_temperature(t, l) == b.mix_temp[t, l]
                else:
                    return Constraint.Skip

            self.block.outgoing_temp_comps = Constraint(self.model.TIME,
                                                        self.model.lines,
                                                        self.components.keys(),
                                                        rule=_temp_bal_outgoing)
            self.block.outgoing_temp_pipes = Constraint(self.model.TIME,
                                                        self.model.lines,
                                                        p.keys(),
                                                        rule=_temp_bal_outgoing)

        else:

            def _heat_bal(b, t):
                return 0 == sum(
                    self.components[i].get_heat(t) for i in self.components) \
                            + sum(
                    pipe.get_heat(self.name, t) for pipe in p.values())

            self.block.ineq_heat_bal = Constraint(self.model.TIME,
                                                  rule=_heat_bal)

            def _mass_bal(b, t):
                return 0 == sum(
                    self.components[i].get_mflo(t) for i in self.components) \
                            + sum(
                    pipe.get_mflo(self.name, t) for pipe in p.values())

            self.block.ineq_mass_bal = Constraint(self.model.TIME,
                                                  rule=_mass_bal)

    def _make_block(self, model):
        """
        Make a seperate block in the pyomo Concrete model for the Node
        :param model: The model to which it should be added
        :return:
        """
        # TODO Make base class
        assert model is not None, 'Top level model must be initialized first'
        self.model = model
        # If block is already present, remove it
        if self.model.component(self.name) is not None:
            self.model.del_component(self.name)
        self.model.add_component(self.name, Block())
        self.block = self.model.__getattribute__(self.name)

        self.logger.info(
            'Optimization block initialized for {}'.format(self.name))

    def get_mflo(self, t):
        """
        Calculate the mass flow into the network

        :return: mass flow
        """

        # TODO Find something better

        m_flo = 0
        for _, comp in self.components.items():
            m_flo += comp.get_mflo(t, compiled=False)

        return m_flo

    def get_heat_stor_init(self):
        """
        Generate dict with initial heat storage state variable for all storage components in this node.

        :return:
        """
        out = {}

        for comp_name, comp_obj in self.get_components(filter_type=co.StorageVariable).iteritems():
            out[comp_name] = comp_obj.get_heat_stor_init()

        return out

    def get_heat_stor_final(self):
        """
        Generate dict with final heat storage state variable for all storage components in this node.

        :return:
        """
        out = {}

        for comp_name, comp_obj in self.get_components(filter_type=co.StorageVariable).iteritems():
            out[comp_name] = comp_obj.get_heat_stor_final()

        return out


class Edge(object):
    def __init__(self, name, edge, start_node, end_node, horizon,
                 time_step, start_time, pipe_model, allow_flow_reversal,
                 temperature_driven):
        """
        Connection object between two nodes in a graph

        :param name: Unique identifier of node (str)
        :param edge: Networkx Edge object
        :param start_node: modesto.Node object
        :param stop_node: modesto.Node object
        :param horizon: Horizon of the problem
        :param time_step: Time step between two points of the problem
        :param pd.Timestamp start_time: Start time of optimization
        :param pipe_model: Type of pipe model to be used
        """

        self.logger = logging.getLogger('modesto.Edge')
        self.logger.info('Initializing Edge {}'.format(name))

        self.name = name
        self.edge = edge

        self.horizon = horizon
        self.time_step = time_step
        self.start_time = start_time

        self.start_node = start_node
        self.end_node = end_node
        self.length = self.get_length()

        self.temperature_driven = temperature_driven

        self.pipe_model = pipe_model
        self.pipe = self.build(pipe_model,
                               allow_flow_reversal)  # TODO Better structure possible?

    def build(self, pipe_model, allow_flow_reversal):
        """
        Creates the supply and pipe components

        :param pipe_model: The name of the pipe ;odel to be used
        :param allow_flow_reversal: True if flow reversal is allowed
        :return: The pipe object
        """

        self.pipe_model = pipe_model

        try:
            cls = pip.str_to_pipe(pipe_model)
        except AttributeError:
            cls = None

        if cls:
            obj = cls(name=self.name, horizon=self.horizon,
                      time_step=self.time_step,
                      start_node=self.start_node.name,
                      end_node=self.end_node.name, length=self.length,
                      allow_flow_reversal=allow_flow_reversal,
                      temperature_driven=self.temperature_driven)
        else:
            obj = None

        if obj is None:
            raise ValueError("%s is not a valid class name! (pipe %s)" % (
                pipe_model, self.name))

        self.logger.info(
            'Pipe model {} added to {}'.format(pipe_model, self.name))

        return obj

    def compile(self, model):

        self.pipe.compile(model)

    def get_length(self):

        sumsq = 0

        for i in ['x', 'y', 'z']:
            sumsq += (self.start_node.get_loc()[i] - self.end_node.get_loc()[
                i]) ** 2
        return sqrt(sumsq)<|MERGE_RESOLUTION|>--- conflicted
+++ resolved
@@ -719,11 +719,7 @@
 
         return self._print_params(descriptions, disp)
 
-<<<<<<< HEAD
-    def print_general_param(self, name, disp=True):
-=======
-    def print_general_param(self, name=None):
->>>>>>> 03d7436b
+    def print_general_param(self, name=None, disp=True):
         """
         Print a single, general parameter
 
@@ -737,16 +733,13 @@
             for name in self.params:
                 list[name] =  self.params[name].get_description()
 
-<<<<<<< HEAD
-        return self._print_params({None: {'general': {name: self.params[name].get_description()}}}, disp)
-=======
             self._print_params({None: {'general': list}})
         else:
             if name not in self.params:
                 raise IndexError('%s is not a valid general parameter ' % name)
 
             self._print_params({None: {'general': {name: self.params[name].get_description()}}})
->>>>>>> 03d7436b
+
 
     @staticmethod
     def _print_params(descriptions, disp=True):
