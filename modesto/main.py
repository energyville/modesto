from __future__ import division

import collections
import sys
from math import sqrt

import networkx as nx
import pandas as pd
# noinspection PyUnresolvedReferences
import pyomo.environ
from pyomo.core.base import ConcreteModel, Objective, minimize, value
from pyomo.core.base.param import IndexedParam
from pyomo.core.base.var import IndexedVar
from pyomo.opt import SolverFactory
from pyomo.opt import SolverStatus, TerminationCondition

from component import *
from parameter import *
from pipe import *


class Modesto:
    def __init__(self, horizon, time_step, pipe_model, graph,
                 start_time='20140101'):
        """
        This class allows setting up optimization problems for district energy systems

        :param horizon: The horizon of the optimization problem, in seconds
        :param time_step: The time step between two points
        :param objective: String describing the objective of the optimization problem
        :param pipe_model: String describing the type of model to be used for the pipes
        :param graph: networkx object, describing the structure of the network
        :param start_time: Start time of this modesto instance. Either a pandas Timestamp object or a string of format
            'yyyymmdd'. Default '20140101'.
        """

        self.model = ConcreteModel()

        self.horizon = horizon
        self.time_step = time_step
        assert (
                   horizon % time_step) == 0, "The horizon should be a multiple of the time step."
        self.n_steps = int(horizon // time_step)

        self.results = None

        if isinstance(start_time, str):
            self.start_time = pd.Timestamp(start_time)
        elif isinstance(start_time, pd.Timestamp):
            self.start_time = start_time
        else:
            raise IOError("start_time specifier not recognized. Should be "
                          "either string of format 'yyyymmdd' or pd.Timestamp.")

        self.state_time = range(self.n_steps + 1)
        self.time = self.state_time[:-1]

        self.pipe_model = pipe_model
        if pipe_model == 'NodeMethod':
            self.temperature_driven = True
        else:
            self.temperature_driven = False

        self.allow_flow_reversal = True

        self.graph = graph
        self.nodes = {}
        self.edges = {}
        self.components = {}
        self.params = self.create_params()

        self.logger = logging.getLogger('modesto.main.Modesto')

        self.build(graph)
        self.compiled = False

        self.objectives = {}
        self.act_objective = None

    def change_graph(self):
        # TODO write this
        pass

    def create_params(self):

        params = {
            'Te': WeatherDataParameter('Te',
                                       'Ambient temperature',
                                       'K',
                                       time_step=self.time_step),
            'Tg': WeatherDataParameter('Tg',
                                       'Undisturbed ground temperature',
                                       'K',
                                       time_step=self.time_step)
        }

        return params

    def build(self, graph):
        """
        Build the structure of the optimization problem
        Sets up the equations without parameters

        :param graph: Object containing structure of the network, structure and parameters describing component models and design parameters
        :return:
        """
        self.results = None

        self.graph = graph

        self.__build_nodes()
        self.__build_edges()

    def __build_nodes(self):
        """
        Build the nodes of the network, adding components
        and their models

        :return:
        """
        self.nodes = {}
        self.components = {}

        for node in self.graph.nodes:
            # Create the node
            assert node not in self.nodes, "Node %s already exists" % node.name
            self.nodes[node] = (Node(name=node,
                                     node=self.graph.nodes[node],
                                     horizon=self.horizon,
                                     time_step=self.time_step,
                                     start_time=self.start_time,
                                     temperature_driven=self.temperature_driven))

            # Add the new components
            self.components[node] = self.nodes[node].get_components()

    def __build_edges(self):
        """
        Build the branches (i.e. pips/connections between nodes)
        adding their models

        :return:
        """

        self.edges = {}
        self.components[None] = {}

        for edge_tuple in self.graph.edges:
            edge = self.graph[edge_tuple[0]][edge_tuple[1]]
            start_node = self.nodes[edge_tuple[0]]
            end_node = self.nodes[edge_tuple[1]]
            name = edge['name']

            assert name not in self.edges, "An edge with name %s already exists" % \
                                           edge['name']
            assert name not in self.components[
                None], "A pipe with name %s already exists" % edge['name']

            # Create the modesto.Edge object
            self.edges[name] = Edge(name=name,
                                    edge=edge,
                                    start_node=start_node,
                                    end_node=end_node,
                                    horizon=self.horizon,
                                    time_step=self.time_step,
                                    pipe_model=self.pipe_model,
                                    allow_flow_reversal=self.allow_flow_reversal,
                                    temperature_driven=self.temperature_driven,
                                    start_time=self.start_time)

            start_node.add_pipe(self.edges[name].pipe)
            end_node.add_pipe(self.edges[name].pipe)
            self.components[None][name] = self.edges[name].pipe

    def __build_objectives(self):
        """
        Initialize different objectives

        :return:
        """

        def obj_energy(model):
            return sum(comp.obj_energy() for comp in self.iter_components())

        def obj_cost(model):
            return sum(comp.obj_cost() for comp in self.iter_components())

        def obj_cost_ramp(model):
            return sum(comp.obj_cost_ramp() for comp in self.iter_components())

        def obj_co2(model):
            return sum(comp.obj_co2() for comp in self.iter_components())

        self.model.OBJ_ENERGY = Objective(rule=obj_energy, sense=minimize)
        self.model.OBJ_COST = Objective(rule=obj_cost, sense=minimize)
        self.model.OBJ_COST_RAMP = Objective(rule=obj_cost_ramp, sense=minimize)
        self.model.OBJ_CO2 = Objective(rule=obj_co2, sense=minimize)

        self.objectives = {
            'energy': self.model.OBJ_ENERGY,
            'cost': self.model.OBJ_COST,
            'cost_ramp': self.model.OBJ_COST_RAMP,
            'co2': self.model.OBJ_CO2
        }

        if self.temperature_driven:
            def obj_temp(model):
                return sum(comp.obj_temp() for comp in self.iter_components())

            self.model.OBJ_TEMP = Objective(rule=obj_temp, sense=minimize)

            self.objectives['temp'] = self.model.OBJ_TEMP

    def compile(self):
        """
        Compile the optimization problem

        :return:
        """

        # Check if not compiled already
        if self.compiled:
            self.logger.warning('Model was already compiled.')
            self.model = ConcreteModel()

        # Check whether all necessary parameters are there
        self.check_data()

        # General parameters
        self.model.TIME = Set(initialize=self.time, ordered=True)
        self.model.X_TIME = Set(initialize=self.state_time,
                                ordered=True)  # X_Time are time steps for state variables. Each X_Time is preceeds the flow time step with the same value and comes after the flow time step one step lower.
        self.model.lines = Set(initialize=['supply', 'return'])

        def _ambient_temp(b, t):
            return self.params['Te'].v(t)

        self.model.Te = Param(self.model.TIME, rule=_ambient_temp)

        def _ground_temp(b, t):
            return self.params['Tg'].v(t)

        self.model.Tg = Param(self.model.TIME, rule=_ground_temp)

        # Components
        for name, edge in self.edges.items():
            edge.compile(self.model)
        for name, node in self.nodes.items():
            node.compile(self.model)

        self.__build_objectives()

        self.compiled = True  # Change compilation flag

    def check_data(self):
        """
        Checks whether all parameters have been assigned a value,
        if not an error is raised

        """

        missing_params = collections.defaultdict(dict)

        if self.temperature_driven:
            self.add_mf()

        missing_params[None]['general'] = {} 
        for name, param in self.params.items():
            if not param.check():
<<<<<<< HEAD
                raise ValueError(
                    'No value has been given for the general parameter {}. \n{}'.
                        format(name, param.get_description()))
=======
                missing_params[None]['general'][name] = param.get_description()
>>>>>>> 180bdc3d

        for node, comp_list in self.components.items():
            for comp, comp_obj in comp_list.items():
                missing_params[node][comp] = comp_obj.check_data()

        if missing_params:
            raise Exception('Following parameters are missing:\n{}'
                            .format(self._print_params(missing_params, disp=False)))

        return True

    def set_objective(self, objtype):
        """
        Set optimization objective.

        :param objtype:
        :return:
        """
        if objtype not in self.objectives:
            raise ValueError('Choose an objective type from {}'.format(
                self.objectives.keys()))

        for obj in self.objectives.values():
            obj.deactivate()

        self.objectives[objtype].activate()
        self.act_objective = self.objectives[objtype]

        self.logger.debug('{} objective set'.format(objtype))

    def iter_components(self):
        """
        Function that generates a list of all components in all nodes of model

        :return: Component object list
        """
        all_comps = []
        for node, comp_list in self.components.items():
            for comp, comp_obj in comp_list.items():
                all_comps.append(comp_obj)
        return all_comps

    def solve(self, tee=False, mipgap=0.1, verbose=False):
        """
        Solve a new optimization

        :param tee: If True, print the optimization model
        :param mipgap: Set mip optimality gap. Default 10%
        :param verbose: True to print extra diagnostic information
        :return:
        """

        if verbose:
            self.model.pprint()

        opt = SolverFactory("gurobi")
        # opt.options["Threads"] = threads
        opt.options["MIPGap"] = mipgap
        self.results = opt.solve(self.model, tee=tee)

        if verbose:
            print self.results

        if (self.results.solver.status == SolverStatus.ok) and (
                    self.results.solver.termination_condition == TerminationCondition.optimal):
            status = 0
        elif self.results.solver.termination_condition == TerminationCondition.infeasible:
            status = 1
            self.logger.warning('Model is infeasible')
        else:
            status = -1
            self.logger.error('Solver status: ', self.results.solver.status)

        return status

    def opt_settings(self, objective=None, horizon=None, time_step=None,
                     pipe_model=None, allow_flow_reversal=None):
        """
        Change the setting of the optimization problem

        :param objective: Name of the optimization objective
        :param horizon: The horizon of the problem, in seconds
        :param time_step: The time between two points, in secinds
        :param pipe_model: The name of the type of pipe model to be used
        :param allow_flow_reversal: Boolean indicating whether mass flow reversals are possible in the pipes
        :return:
        """
        if objective is not None:  # TODO Do we need this to be defined at the top level of modesto?
            self.set_objective(objective)
        if horizon is not None:
            self.horizon = horizon
        if time_step is not None:
            self.time_step = time_step
        if pipe_model is not None:
            self.pipe_model = pipe_model
        if allow_flow_reversal is not None:
            self.allow_flow_reversal = allow_flow_reversal

    def change_general_param(self, param, val):
        """
        Change a parameter that can be used by all components

        :param param: Name of the parameter
        :param val: The new data
        :return:
        """
        assert param in self.params, '%s is not recognized as a valid parameter' % param
        self.params[param].change_value(val)

    def change_param(self, node, comp, param, val):
        """
        Change a parameter
        :param comp: Name of the component
        :param param: name of the parameter
        :param val: New value of the parameter
        """
        if self.get_component(comp, node) is None:
            raise KeyError("%s is not recognized as a valid component" % comp)

        self.get_component(comp, node).change_param(param, val)

    def change_params(self, dict, node=None, comp=None):
        """
        Change multiple parameters of a component at once

        :param comp: Name of the component
        :param dict: Dictionary, with keys being names of the parameters, values the corresponding new values of the parameters
        """

        if comp is None:
            for param, val in dict.items():
                self.change_general_param(param, val)
        else:
            for param, val in dict.items():
                self.change_param(node, comp, param, val)

    def change_state_bounds(self, state, new_ub, new_lb, slack, comp=None,
                            node=None):
        """
        Change the interval of possible values of a certain state, and
        indicate whether it is a slack variable or not

        :param comp: Name of the component
        :param state: Name of the param
        :param new_ub: New upper bound
        :param new_lb:  New lower bound
        :param slack: Boolean indicating whether a slack should be added (True) or not (False)
        """
        # TODO Adapt method so you can change only one of the settings?
        comp_obj = self.get_component(comp, node)

        comp_obj.params[state].change_upper_bound(new_ub)
        comp_obj.params[state].change_lower_bound(new_lb)
        comp_obj.params[state].change_slack(slack)

    def change_init_type(self, state, new_type, node=None, comp=None):
        """
        Change the type of initialization constraint

        :param comp: Name of the component
        :param state: Name of the state
        """

        comp_obj = self.get_component(comp, node)

        comp_obj.params[state].change_init_type(new_type)

    def get_component(self, name, node=None):
        """
        Find a component

        :param name: Name of the component
        :param node: Name of the node, If None, it is considered to be a pipe
        :return:
        """

        if name not in self.components[node]:
            raise KeyError(
                'There is no component named {} at node {}'.format(name, node))
        return self.components[node][name]

    def get_result(self, name, node=None, comp=None, index=None):
        """
        Returns the numerical values of a certain parameter or time-dependent variable after optimization

        :param comp: Name of the component to which the variable belongs
        :param name: Name of the needed variable/parameter
        :return: A pandas DataFrame containing all values of the variable/parameter over the time horizon
        """

        if self.results is None:
            raise Exception('The optimization problem has not been solved yet.')

        if comp is not None:
            obj = self.get_component(comp, node)
        elif node is not None:
            obj = self.nodes[node]
        else:
            raise Exception(
                '%node: {}, comp:{} are not a valid component or node names'.format(
                    node, comp))

        opt_obj = obj.block.find_component(name)

        resname = ''
        for i in [node, comp, name]:
            if i is not None:
                '.'.join([resname, i])

        result = []

        if opt_obj is None:
            raise Exception(
                '{} is not a valid parameter or variable of {}'.format(name,
                                                                       comp))

        if isinstance(opt_obj, IndexedVar):
            if index is None:
                for i in opt_obj:
                    result.append(value(opt_obj[i]))
                timeindex = pd.DatetimeIndex(start=self.start_time, freq=pd.DateOffset(seconds=self.time_step),
                                             periods=len(result))

                result = pd.Series(data=result, index=timeindex, name=resname)

            else:
                for i in self.model.TIME:
                    result.append(opt_obj[(i, index)].value)
                timeindex = pd.DatetimeIndex(start=self.start_time, freq=pd.DateOffset(seconds=self.time_step),
                                             periods=len(result))
                result = pd.Series(data=result, index=timeindex, name=resname+'_'+str(index))

            return result

        elif isinstance(opt_obj, IndexedParam):
            result = opt_obj.values()

            timeindex = pd.DatetimeIndex(start=self.start_time, freq=pd.DateOffset(seconds=self.time_step),
                                         periods=len(result))
            result = pd.Series(data=result, index=timeindex, name=resname)

            return result

        else:
            self.logger.warning(
                '{}.{} was a different type of variable/parameter than what has been implemented: '
                '{}'.format(comp, name, type(obj)))
            return None

    def get_objective(self, objtype=None):
        """
        Return value of objective function. With no argument supplied, the active objective is returned. Otherwise, the
        objective specified in the argument is returned.

        :param objtype: Name of the objective to be returned. Default None: returns the active objective.
        :return:
        """
        if objtype is None:
            # Find active objective
            if self.act_objective is not None:
                obj = self.act_objective
            else:
                raise ValueError('No active objective found.')

        else:
            assert objtype in self.objectives.keys(), 'Requested objective does not exist. Please choose from {}'.format(
                self.objectives.keys())
            obj = self.objectives[objtype]

        return value(obj)

    def print_all_params(self):
        """
        Print all parameters in the optimization problem

        :return:
        """
        descriptions = {None: {'general': {}}}
        for name, param in self.params.items():
            descriptions[None]['general'][name] = param.get_description()

        for node, comps in self.components.items():
            descriptions[node] = {}
            for comp, comp_obj in comps.items():
                descriptions[node][comp] = {}
                for name in comp_obj.get_params():
<<<<<<< HEAD
                    descriptions[comp][name] = comp_obj.get_param_description(
                        name)

=======
                    descriptions[node][comp][name] = comp_obj.get_param_description(name)
>>>>>>> 180bdc3d
        self._print_params(descriptions)

    def print_comp_param(self, node=None, comp=None, *args):
        """
        Print parameters of a component

        :param node: Name of the node, if None, the pipes are considered
        :param comp: Name of the component
        :param args: Names of the parameters, if None are given, all will be printed
        :return:
        """
        descriptions = {node: {comp: {}}}

        comp_obj = self.get_component(comp, node)
        if not args:
            for name in comp_obj.get_params():
                descriptions[node][comp][name] = comp_obj.get_param_description(name)
        for name in args:
            if name not in comp_obj.params:
<<<<<<< HEAD
                raise IndexError(
                    '%s is not a valid parameter of %s' % (name, comp))
            descriptions[comp][name] = comp_obj.get_param_description(name)
=======
                raise IndexError('%s is not a valid parameter of %s' % (name, comp))
            descriptions[node][comp][name] = comp_obj.get_param_description(name)
>>>>>>> 180bdc3d

        self._print_params(descriptions)

    def print_general_param(self, name):
        """
        Print a single, general parameter

        :param name: Name of the parameter
        :return:
        """

        if name not in self.params:
            raise IndexError('%s is not a valid general parameter ' % name)

<<<<<<< HEAD
        self._print_params(
            {'general': {name: self.params[name].get_description()}})
=======
        self._print_params({None: {'general': {name: self.params[name].get_description()}}})
>>>>>>> 180bdc3d

    @staticmethod
    def _print_params(descriptions, disp=True):
        """
        Print parameters

        :param descriptions: Dictionary containing parameters to be printed
        Format: descriptions[node][component name][param name]
        :param disp: if True, descriptions are printed, if False string of descriptions is returned
        :return:
        """
        string = ''
        for node in descriptions:
            if node is None:
                node_str = ''
            else:
                node_str = node + '.'
            for comp in descriptions[node]:
                if descriptions[node][comp]:
                    string += '\n--- ' + node_str + comp + ' ---\n\n'
                    for param, des in descriptions[node][comp].items():
                        string += '-' + param + '\n' + des + '\n\n'

        if disp:
            print string
        else:
            return string

    def calculate_mf(self):
        """
        Given the heat demands of all substations, calculate the mass flow throughout the entire network

        :param producer_node: Name of the node for which the equation is skipped to get a determined system
        :return:
        """

        nodes = self.get_nodes()
        edges = self.get_edges()

        result = {}
        for node in self.components:
            result[node] = collections.defaultdict(list)
        mf_nodes = collections.defaultdict(list)

        inc_matrix = -nx.incidence_matrix(self.graph, oriented=True).todense()

        # Remove one node and the corresponding row from the matrix to make the system determined
        left_out_node = nodes[-1]
        row_nr = nodes.index(left_out_node)
        row = inc_matrix[row_nr, :]
        nodes.remove(left_out_node)
        matrix = np.delete(inc_matrix, row_nr, 0)

        for t in self.time:
            vector = []

            # Collect known mass flow rates at nodes
            for node in nodes:
                for comp, comp_obj in self.nodes[node].get_components().items():
                    result[node][comp].append(
                        comp_obj.get_mflo(t, compiled=False))
                mf_node = self.nodes[node].get_mflo(t)
                mf_nodes[node].append(mf_node)
                vector.append(mf_node)

            sol = np.linalg.solve(matrix, vector)

            for i, edge in enumerate(edges):
                result[None][edge].append(sol[i])

            mf_nodes[left_out_node].append(sum(
                result[None][edge][-1] * row[0, i] for i, edge in
                enumerate(edges)))

            for comp in self.nodes[left_out_node].get_components():
                result[left_out_node][comp].append(mf_nodes[left_out_node][-1])

                # TODO Only one component at producer node possible at the moment

        return result

    def add_mf(self):
        mf = self.calculate_mf()

        for node, comp_list in self.components.items():

            mf_df = pd.DataFrame.from_dict(mf[node])

            for comp, comp_obj in comp_list.items():
                self.change_param(node=node, comp=comp, param='mass_flow',
                                  val=mf_df.loc[:, [comp]])

    def get_nodes(self):
        """
        Returns a list with the names of nodes (ordered in the same way as in the graph)

        :return:
        """

        return list(self.graph.nodes)

    def get_edges(self):
        """
        Returns a list with the names of edges (ordered in the same way as in the graph)

        :return:
        """
        tuples = list(self.graph.edges)
        dict = nx.get_edge_attributes(self.graph, 'name')
        edges = []
        for tuple in tuples:
            edges.append(dict[tuple])
        return edges

    def get_pipe_diameter(self, pipe):
        """
        Get the diameter of a certain pipe

        :param pipe: Name of the pipe
        :return: diameter
        """

        if pipe not in self.components[None]:
            raise KeyError(
                '{} is not recognized as an existing pipe'.format(pipe))

        return self.components[None][pipe].get_diameter()

    def get_pipe_length(self, pipe):
        """
        Get the length of a certain pipe

        :param pipe: Name of the pipe
        :return: length
        """

        if pipe not in self.components[None]:
            raise KeyError(
                '{} is not recognized as an existing pipe'.format(pipe))

        return self.components[None][pipe].get_length()


class Node(object):
    def __init__(self, name, node, horizon, time_step,
                 start_time, temperature_driven=False):
        """
        Class that represents a geographical network location,
        associated with a number of components and connected to other nodes through edges

        :param name: Unique identifier of node (str)
        :param graph: Networkx Graph object
        :param node: Networkx Node object
        :param horizon: Horizon of the problem
        :param time_step: Time step between two points of the problem
        :param pd.Timestamp start_time: start time of optimization
        """
        self.horizon = horizon
        self.time_step = time_step
        self.start_time = start_time

        self.logger = logging.getLogger('modesto.Node')
        self.logger.info('Initializing Node {}'.format(name))

        self.name = name
        self.node = node
        self.loc = self.get_loc

        self.model = None
        self.block = None
        self.components = {}
        self.pipes = {}

        self.temperature_driven = temperature_driven

        self.build()

    def __get_data(self, name):
        assert name in self.node, "%s is not stored in the networkx node object for %s" % (
            name, self.name)
        return self.node[name]

    def get_loc(self):
        x = self.__get_data('x')
        y = self.__get_data('y')
        z = self.__get_data('z')
        return {'x': x, 'y': y, 'z': z}

    def get_components(self):
        """
        Collects the components and their type belonging to this node

        :return: A dict, with keys the names of the components, values the Component objects
        """
        return self.components

    def add_comp(self, name, ctype):
        """
        Add component to Node. No component with the same name may exist in this node.

        :param name: name of the component
        :param ctype: type of the component
        :return:
        """

        assert name not in self.components, \
            'A component named \'{}\' already exists for node \'{}\''.format(
                name, self.name)

        def str_to_class(str):
            return reduce(getattr, str.split("."), sys.modules[__name__])

        try:
            cls = str_to_class(ctype)
        except AttributeError:
            cls = None

        if cls:
            obj = cls(name=name, start_time=self.start_time, horizon=self.horizon,
                      time_step=self.time_step,
                      temperature_driven=self.temperature_driven)
        else:
            raise ValueError(
                "%s is not a valid class name! (component is %s, in node %s)" % (
                    ctype, name, self.name))

        self.logger.info('Component {} added to {}'.format(name, self.name))

        return obj

    def add_pipe(self, pipe):

        if not isinstance(pipe, Pipe):
            raise TypeError('Input \'edge\' should be an Pipe object')

        self.pipes[pipe.name] = pipe

    def build(self):
        """
        Compile this model and all of its submodels

        :param model: top level model
        :return: A list of the names of components that have been added
        """
        for component, type in self.__get_data("comps").items():
            self.components[component] = self.add_comp(component, type)

        self.logger.info('Build of {} finished'.format(self.name))

    def compile(self, model):
        self._make_block(model)

        for name, comp in self.components.items():
            comp.compile(model, self.block)

        self._add_bal()

        self.logger.info('Compilation of {} finished'.format(self.name))

    def _add_bal(self):
        """
        Add balance equations after all blocks for this node and subcomponents have been compiled

        :return:
        """

        c = self.components
        p = self.pipes

        # TODO No mass flow reversal yet
        if self.temperature_driven:

            incoming_comps = collections.defaultdict(list)
            incoming_pipes = collections.defaultdict(list)
            outgoing_comps = collections.defaultdict(list)
            outgoing_pipes = collections.defaultdict(list)

            for name, comp in c.items():
                if comp.get_direction() == 1:
                    incoming_comps['supply'].append(name)
                    outgoing_comps['return'].append(name)
                else:
                    outgoing_comps['supply'].append(name)
                    incoming_comps['return'].append(name)

            for name, pipe in p.items():
                if pipe.get_direction(self.name) == -1:
                    incoming_pipes['supply'].append(name)
                    outgoing_pipes['return'].append(name)
                else:
                    outgoing_pipes['supply'].append(name)
                    incoming_pipes['return'].append(name)

            self.block.mix_temp = Var(self.model.TIME, self.model.lines)

            def _temp_bal_incoming(b, t, l):
                # Zero mass flow rate:
                if sum(c[comp].get_mflo(t) for comp in c) + \
                        sum(p[pipe].get_mflo(self.name, t) for pipe in
                            incoming_pipes[l]) == 0:
                    # mixed temperature is average of all joined pipes, actual value should not matter,
                    # because packages in pipes of this time step will have zero size and components do not take over
                    # mixed temperature in case there is no mass flow
                    return b.mix_temp[t, l] == (
                                                   sum(c[comp].get_temperature(t, l) for comp in c) +
                                                   sum(p[pipe].get_temperature(self.name, t, l) for
                                                       pipe in p)) / (len(p) + len(c))

                else:  # mass flow rate through the node
                    return (sum(
                        c[comp].get_mflo(t) for comp in incoming_comps[l]) +
                            sum(p[pipe].get_mflo(self.name, t) for pipe in
                                incoming_pipes[l])) * b.mix_temp[t, l] == \
                           sum(c[comp].get_mflo(t) * c[comp].get_temperature(t,
                                                                             l)
                               for comp in incoming_comps[l]) + \
                           sum(p[pipe].get_mflo(self.name, t) * p[
                               pipe].get_temperature(self.name, t, l)
                               for pipe in incoming_pipes[l])

            self.block.def_mixed_temp = Constraint(self.model.TIME,
                                                   self.model.lines,
                                                   rule=_temp_bal_incoming)

            def _temp_bal_outgoing(b, t, l, comp):
                if t == 0:
                    return Constraint.Skip
                if comp in outgoing_pipes[l]:
                    return p[comp].get_temperature(self.name, t, l) == \
                           b.mix_temp[t, l]
                elif comp in outgoing_comps[l]:
                    return c[comp].get_temperature(t, l) == b.mix_temp[t, l]
                else:
                    return Constraint.Skip

            self.block.outgoing_temp_comps = Constraint(self.model.TIME,
                                                        self.model.lines,
                                                        self.components.keys(),
                                                        rule=_temp_bal_outgoing)
            self.block.outgoing_temp_pipes = Constraint(self.model.TIME,
                                                        self.model.lines,
                                                        p.keys(),
                                                        rule=_temp_bal_outgoing)

        else:

            def _heat_bal(b, t):
                return 0 == sum(
                    self.components[i].get_heat(t) for i in self.components) \
                            + sum(
                    pipe.get_heat(self.name, t) for pipe in p.values())

            self.block.ineq_heat_bal = Constraint(self.model.TIME,
                                                  rule=_heat_bal)

            def _mass_bal(b, t):
                return 0 == sum(
                    self.components[i].get_mflo(t) for i in self.components) \
                            + sum(
                    pipe.get_mflo(self.name, t) for pipe in p.values())

            self.block.ineq_mass_bal = Constraint(self.model.TIME,
                                                  rule=_mass_bal)

    def _make_block(self, model):
        """
        Make a seperate block in the pyomo Concrete model for the Node
        :param model: The model to which it should be added
        :return:
        """
        # TODO Make base class
        assert model is not None, 'Top level model must be initialized first'
        self.model = model
        # If block is already present, remove it
        if self.model.component(self.name) is not None:
            self.model.del_component(self.name)
        self.model.add_component(self.name, Block())
        self.block = self.model.__getattribute__(self.name)

        self.logger.info(
            'Optimization block initialized for {}'.format(self.name))

    def get_mflo(self, t):
        """
        Calculate the mass flow into the network

        :return: mass flow
        """

        # TODO Find something better

        m_flo = 0
        for _, comp in self.components.items():
            m_flo += comp.get_mflo(t, compiled=False)

        return m_flo


class Edge(object):
    def __init__(self, name, edge, start_node, end_node, horizon,
                 time_step, start_time, pipe_model, allow_flow_reversal,
                 temperature_driven):
        """
        Connection object between two nodes in a graph

        :param name: Unique identifier of node (str)
        :param edge: Networkx Edge object
        :param start_node: modesto.Node object
        :param stop_node: modesto.Node object
        :param horizon: Horizon of the problem
        :param time_step: Time step between two points of the problem
        :param pd.Timestamp start_time: Start time of optimization
        :param pipe_model: Type of pipe model to be used
        """

        self.logger = logging.getLogger('modesto.Edge')
        self.logger.info('Initializing Edge {}'.format(name))

        self.name = name
        self.edge = edge

        self.horizon = horizon
        self.time_step = time_step
        self.start_time = start_time

        self.start_node = start_node
        self.end_node = end_node
        self.length = self.get_length()

        self.temperature_driven = temperature_driven

        self.pipe_model = pipe_model
        self.pipe = self.build(pipe_model,
                               allow_flow_reversal)  # TODO Better structure possible?

    def build(self, pipe_model, allow_flow_reversal):
        """
        Creates the supply and pipe components

        :param pipe_model: The name of the pipe ;odel to be used
        :param allow_flow_reversal: True if flow reversal is allowed
        :return: The pipe object
        """

        self.pipe_model = pipe_model

        def str_to_class(str):
            return reduce(getattr, str.split("."), sys.modules[__name__])

        try:
            cls = str_to_class(pipe_model)
        except AttributeError:
            cls = None

        if cls:
            obj = cls(name=self.name, horizon=self.horizon,
                      time_step=self.time_step,
                      start_node=self.start_node.name,
                      end_node=self.end_node.name, length=self.length,
                      allow_flow_reversal=allow_flow_reversal,
                      temperature_driven=self.temperature_driven)
        else:
            obj = None

        if obj is None:
            raise ValueError("%s is not a valid class name! (pipe %s)" % (
                pipe_model, self.name))

        self.logger.info(
            'Pipe model {} added to {}'.format(pipe_model, self.name))

        return obj

    def compile(self, model):

        self.pipe.compile(model)

    def get_length(self):

        sumsq = 0

        for i in ['x', 'y', 'z']:
            sumsq += (self.start_node.get_loc()[i] - self.end_node.get_loc()[
                i]) ** 2
        return sqrt(sumsq)<|MERGE_RESOLUTION|>--- conflicted
+++ resolved
@@ -267,13 +267,7 @@
         missing_params[None]['general'] = {} 
         for name, param in self.params.items():
             if not param.check():
-<<<<<<< HEAD
-                raise ValueError(
-                    'No value has been given for the general parameter {}. \n{}'.
-                        format(name, param.get_description()))
-=======
                 missing_params[None]['general'][name] = param.get_description()
->>>>>>> 180bdc3d
 
         for node, comp_list in self.components.items():
             for comp, comp_obj in comp_list.items():
@@ -560,13 +554,7 @@
             for comp, comp_obj in comps.items():
                 descriptions[node][comp] = {}
                 for name in comp_obj.get_params():
-<<<<<<< HEAD
-                    descriptions[comp][name] = comp_obj.get_param_description(
-                        name)
-
-=======
                     descriptions[node][comp][name] = comp_obj.get_param_description(name)
->>>>>>> 180bdc3d
         self._print_params(descriptions)
 
     def print_comp_param(self, node=None, comp=None, *args):
@@ -586,14 +574,8 @@
                 descriptions[node][comp][name] = comp_obj.get_param_description(name)
         for name in args:
             if name not in comp_obj.params:
-<<<<<<< HEAD
-                raise IndexError(
-                    '%s is not a valid parameter of %s' % (name, comp))
-            descriptions[comp][name] = comp_obj.get_param_description(name)
-=======
                 raise IndexError('%s is not a valid parameter of %s' % (name, comp))
             descriptions[node][comp][name] = comp_obj.get_param_description(name)
->>>>>>> 180bdc3d
 
         self._print_params(descriptions)
 
@@ -608,12 +590,7 @@
         if name not in self.params:
             raise IndexError('%s is not a valid general parameter ' % name)
 
-<<<<<<< HEAD
-        self._print_params(
-            {'general': {name: self.params[name].get_description()}})
-=======
         self._print_params({None: {'general': {name: self.params[name].get_description()}}})
->>>>>>> 180bdc3d
 
     @staticmethod
     def _print_params(descriptions, disp=True):
