from __future__ import division

import sys
from math import sqrt

# noinspection PyUnresolvedReferences
import pyomo.environ
from component import *
from pipe import *
from parameter import *
from pyomo.core.base import ConcreteModel, Objective, minimize, value
from pyomo.core.base.param import IndexedParam
from pyomo.core.base.var import IndexedVar
from pyomo.opt import SolverFactory
from pyomo.opt import SolverStatus, TerminationCondition
import networkx as nx
import collections
import pandas as pd


class Modesto:
    def __init__(self, horizon, time_step, pipe_model, graph):
        """
        This class allows setting up optimization problems for district energy systems

        :param horizon: The horizon of the optimization problem, in seconds
        :param time_step: The time step between two points
        :param objective: String describing the objective of the optimization problem
        :param pipe_model: String describing the type of model to be used for the pipes
        :param graph: networkx object, describing the structure of the network
        """

        self.model = ConcreteModel()

        self.horizon = horizon
        self.time_step = time_step
        assert (horizon % time_step) == 0, "The horizon should be a multiple of the time step."
        self.n_steps = int(horizon / time_step)
        self.time = range(self.n_steps)

        self.pipe_model = pipe_model
        if pipe_model == 'NodeMethod':
            self.temperature_driven = True
        else:
            self.temperature_driven = False

        self.allow_flow_reversal = True

        self.graph = graph
        self.nodes = {}
        self.edges = {}
        self.components = {}
<<<<<<< HEAD

=======
>>>>>>> 3e026e4c
        self.params = self.create_params()

        self.logger = logging.getLogger('modesto.main.Modesto')

        self.build(graph)
        self.compiled = False

<<<<<<< HEAD
    @staticmethod
    def create_params():

        params = {
            'Te': WeatherDataParameter('Te',
                                       'Ambient temperature',
                                       'K')
        }

        return params

=======
>>>>>>> 3e026e4c
        self.objectives = {}
        self.act_objective = None

        self.results = None

    def change_graph(self):
        # TODO write this
        pass

    @staticmethod
    def create_params():

        params = {
            'Te': WeatherDataParameter('Te',
                                       'Ambient temperature',
                                       'K'),
            'Tg': WeatherDataParameter('Tg',
                                       'Undisturbed ground temperature',
                                       'K')
        }

        return params

    def build(self, graph):
        """
        Build the structure of the optimization problem
        Sets up the equations without parameters

        :param graph: Object containing structure of the network, structure and parameters describing component models and design parameters
        :return:
        """
        self.results = None

        self.graph = graph

        self.__build_nodes()
        self.__build_edges()

    def __build_nodes(self):
        """
        Build the nodes of the network, adding components
        and their models

        :return:
        """
        self.nodes = {}
        self.components = {}

        for node in self.graph.nodes:
            # Create the node
            assert node not in self.nodes, "Node %s already exists" % node.name
            self.nodes[node] = (Node(node,
                                     self.graph.nodes[node],
                                     self.horizon,
                                     self.time_step,
                                     self.temperature_driven))

            # Add the new components
            self.components[node] = self.nodes[node].get_components()

    def __build_edges(self):
        """
        Build the branches (i.e. pips/connections between nodes)
        adding their models

        :return:
        """

        self.edges = {}
        self.components[None] = {}

        for edge_tuple in self.graph.edges:
            edge = self.graph[edge_tuple[0]][edge_tuple[1]]
            start_node = self.nodes[edge_tuple[0]]
            end_node = self.nodes[edge_tuple[1]]
            name = edge['name']

            assert name not in self.edges, "An edge with name %s already exists" % edge['name']
            assert name not in self.components[None], "A pipe with name %s already exists" % edge['name']

            # Create the modesto.Edge object
            self.edges[name] = Edge(name=name,
                                    edge=edge,
                                    start_node=start_node,
                                    end_node=end_node,
                                    horizon=self.horizon,
                                    time_step=self.time_step,
                                    pipe_model=self.pipe_model,
                                    allow_flow_reversal=self.allow_flow_reversal,
                                    temperature_driven=self.temperature_driven)

            start_node.add_pipe(self.edges[name].pipe)
            end_node.add_pipe(self.edges[name].pipe)
            self.components[None][name] = self.edges[name].pipe

    def __build_objectives(self):
        """
        Initialize different objectives

        :return:
        """

        def obj_energy(model):
            return sum(comp.obj_energy() for comp in self.iter_components())

        def obj_cost(model):
            return sum(comp.obj_cost() for comp in self.iter_components())

        def obj_cost_ramp(model):
            return sum(comp.obj_cost_ramp() for comp in self.iter_components())

        def obj_co2(model):
            return sum(comp.obj_co2() for comp in self.iter_components())

        self.model.OBJ_ENERGY = Objective(rule=obj_energy, sense=minimize)
        self.model.OBJ_COST = Objective(rule=obj_cost, sense=minimize)
        self.model.OBJ_COST_RAMP = Objective(rule=obj_cost_ramp, sense=minimize)
        self.model.OBJ_CO2 = Objective(rule=obj_co2, sense=minimize)

        self.objectives = {
            'energy': self.model.OBJ_ENERGY,
            'cost': self.model.OBJ_COST,
            'cost_ramp': self.model.OBJ_COST_RAMP,
            'co2': self.model.OBJ_CO2
        }

        if self.temperature_driven:
            def obj_temp(model):
                return sum(comp.obj_temp() for comp in self.iter_components())

            self.model.OBJ_TEMP = Objective(rule=obj_temp, sense=minimize)

            self.objectives['temp'] = self.model.OBJ_TEMP


    def compile(self):
        """
        Compile the optimization problem

        :return:
        """

        # Check if not compiled already
        if self.compiled:
            self.logger.warning('Model was already compiled.')
            self.model = ConcreteModel()

        # Check whether all necessary parameters are there
        self.check_data()

        # General parameters
<<<<<<< HEAD
        self.model.TIME = Set(initialize=range(self.n_steps), ordered=True)
=======
        self.model.TIME = Set(initialize=self.time, ordered=True)
        self.model.lines = Set(initialize=['supply', 'return'])
>>>>>>> 3e026e4c

        def _ambient_temp(b, t):
            return self.params['Te'].v(t)

        self.model.Te = Param(self.model.TIME, rule=_ambient_temp)
<<<<<<< HEAD
=======

        def _ground_temp(b, t):
            return self.params['Tg'].v(t)

        self.model.Tg = Param(self.model.TIME, rule=_ground_temp)
>>>>>>> 3e026e4c

        # Components
        for name, edge in self.edges.items():
            edge.compile(self.model)
        for name, node in self.nodes.items():
            node.compile(self.model)

        self.__build_objectives()

        self.compiled = True  # Change compilation flag

    def check_data(self):
        """
        Checks whether all parameters have been assigned a value,
        if not an error is raised

        """
        if self.temperature_driven:
            self.add_mf()

        for name, param in self.params.items():
            if not param.check():
                raise ValueError('No value has been given for the general parameter {}. \n{}'.
                                 format(name, param.get_description()))

        for node, comp_list in self.components.items():
            for comp, comp_obj in comp_list.items():
                comp_obj.check_data()

    def check_data(self):
        """
        Checks whether all parameters have been assigned a value,
        if not an error is raised

        """

        for name, param in self.params.items():
            param.check()

        for comp in self.components:
            self.components[comp].check_data()

    def set_objective(self, objtype):
        """
        Set optimization objective.

        :param objtype:
        :return:
        """
        if objtype not in self.objectives:
            raise ValueError('Choose an objective type from {}'.format(self.objectives.keys()))

        for obj in self.objectives.values():
            obj.deactivate()

        self.objectives[objtype].activate()
        self.act_objective = self.objectives[objtype]

        self.logger.debug('{} objective set'.format(objtype))

    def iter_components(self):
        """
        Function that generates a list of all components in all nodes of model

        :return: Component object list
        """
        all_comps = []
        for node, comp_list in self.components.items():
            for comp, comp_obj in comp_list.items():
                all_comps.append(comp_obj)
        return all_comps

    def solve(self, tee=False, mipgap=0.1, verbose=False):
        """
        Solve a new optimization

        :param tee: If True, print the optimization model
        :param mipgap: Set mip optimality gap. Default 10%
        :param verbose: True to print extra diagnostic information
        :return:
        """

        if tee:
            self.model.pprint()

        opt = SolverFactory("gurobi")
        # opt.options["Threads"] = threads
        opt.options["MIPGap"] = mipgap
        self.results = opt.solve(self.model, tee=tee)

        if verbose:
            print self.results

        if (self.results.solver.status == SolverStatus.ok) and (
                    self.results.solver.termination_condition == TerminationCondition.optimal):
            status = 0
        elif self.results.solver.termination_condition == TerminationCondition.infeasible:
            status = 1
            self.logger.warning('Model is infeasible')
        else:
            status = -1
            self.logger.error('Solver status: ', self.results.solver.status)

        return status

    def opt_settings(self, objective=None, horizon=None, time_step=None, pipe_model=None, allow_flow_reversal=None):
        """
        Change the setting of the optimization problem

        :param objective: Name of the optimization objective
        :param horizon: The horizon of the problem, in seconds
        :param time_step: The time between two points, in secinds
        :param pipe_model: The name of the type of pipe model to be used
        :param allow_flow_reversal: Boolean indicating whether mass flow reversals are possible in the pipes
        :return:
        """
        if objective is not None:  # TODO Do we need this to be defined at the top level of modesto?
            self.set_objective(objective)
        if horizon is not None:
            self.horizon = horizon
        if time_step is not None:
            self.time_step = time_step
        if pipe_model is not None:
            self.pipe_model = pipe_model
        if allow_flow_reversal is not None:
            self.allow_flow_reversal = allow_flow_reversal

    def change_general_param(self, param, val):
<<<<<<< HEAD
        """
        Change a parameter that can be used by all components

        :param param: Name of the parameter
        :param val: The new data
        :return:
        """
        assert param in self.params, '%s is not recognized as a valid parameter' % param
        self.params[param].change_value(val)

    def change_param(self, comp, param, val):
        """
        Change a parameter
=======
        """
        Change a parameter that can be used by all components

        :param param: Name of the parameter
        :param val: The new data
        :return:
        """
        assert param in self.params, '%s is not recognized as a valid parameter' % param
        self.params[param].change_value(val)

    def change_param(self, node, comp, param, val):
        """
        Change a parameter
        :param comp: Name of the component
        :param param: name of the parameter
        :param val: New value of the parameter
        """
        if self.get_component(comp, node) is None:
            raise KeyError("%s is not recognized as a valid component" % comp)

        self.get_component(comp, node).change_param(param, val)

    def change_params(self, dict, node=None, comp=None):
        """
        Change multiple parameters of a component at once

        :param comp: Name of the component
        :param dict: Dictionary, with keys being names of the parameters,
        values the corresponding new values of the parameters
        """

        if comp is None:
            for param, val in dict.items():
                self.change_general_param(param, val)
        else:
            for param, val in dict.items():
                self.change_param(node, comp, param, val)

    def change_state_bounds(self, state, new_ub, new_lb, slack, comp=None, node=None):
        """
        Change the interval of possible values of a certain state, and
        indicate whether it is a slack variable or not

>>>>>>> 3e026e4c
        :param comp: Name of the component
        :param state: Name of the param
        :param new_ub: New upper bound
        :param new_lb:  New lower bound
        :param slack: Boolean indicating whether a slack should be added (True) or not (False)
        """
<<<<<<< HEAD
        assert comp in self.components, "%s is not recognized as a valid component" % comp
        self.components[comp].change_param(param, val)

    def change_state_bounds(self, comp, state, new_ub, new_lb, slack):
        """
        Change the interval of possible values of a certain state, and
        indicate whether it is a slack variable or not

        :param comp: Name of the component
        :param state: Name of the param
        :param new_ub: New upper bound
        :param new_lb:  New lower bound
        :param slack: Boolean indicating whether a slack should be added (True) or not (False)
        """
        # TODO Adapt method so you can change only one of the settings?
        if comp not in self.components:
            raise IndexError("%s is not recognized as a valid component" % comp)
        if state not in self.components[comp].params:
            raise IndexError('%s is not recognized as a valid parameter' % state)

        self.components[comp].params[state].change_upper_bound(new_ub)
        self.components[comp].params[state].change_lower_bound(new_lb)
        self.components[comp].params[state].change_slack(slack)

    def change_init_type(self, comp, state, new_type):
        """
=======
        # TODO Adapt method so you can change only one of the settings?
        comp_obj = self.get_component(comp, node)

        comp_obj.params[state].change_upper_bound(new_ub)
        comp_obj.params[state].change_lower_bound(new_lb)
        comp_obj.params[state].change_slack(slack)

    def change_init_type(self, state, new_type, node=None, comp=None):
        """
>>>>>>> 3e026e4c
        Change the type of initialization constraint

        :param comp: Name of the component
        :param state: Name of the state
<<<<<<< HEAD
        """
        if comp not in self.components:
            raise IndexError("%s is not recognized as a valid component" % comp)
        if state not in self.components[comp].params:
            raise IndexError('%s is not recognized as a valid parameter' % state)

        self.components[comp].params[state].change_init_type(new_type)
=======
        """

        comp_obj = self.get_component(comp, node)

        comp_obj.params[state].change_init_type(new_type)

    def get_component(self, name, node=None):
        """
        Find a component

        :param name: Name of the component
        :param node: Name of the node, If None, it is considered to be a pipe
        :return:
        """
>>>>>>> 3e026e4c

        if name not in self.components[node]:
            raise KeyError('There is no component named {} at node {}'.format(name, node))
        return self.components[node][name]

    def get_result(self, name, node=None, comp=None, index=None):
        """
        Returns the numerical values of a certain parameter or time-dependent variable after optimization

        :param comp: Name of the component to which the variable belongs
        :param name: Name of the needed variable/parameter
        :return: A list containing all values of the variable/parameter over the time horizon
        """

        if self.results is None:
            raise Exception('The optimization problem has not been solved yet.')

        if comp is not None:
            obj = self.get_component(comp, node)
        elif node is not None:
            obj = self.nodes[node]
        else:
            raise Exception('%node: {}, comp:{} are not a valid component or node names'.format(node,comp))

        opt_obj = obj.block.find_component(name)

        result = []

        if opt_obj is None:
            raise Exception('{} is not a valid parameter or variable of {}'.format(name, comp))

        if isinstance(opt_obj, IndexedVar):
            if index is None:
                for i in self.model.TIME:
                    result.append(opt_obj.values()[i].value)

            else:
                for i in self.model.TIME:
                    result.append(opt_obj[(i, index)].value)

            return result

        elif isinstance(opt_obj, IndexedParam):
            result = opt_obj.values()

            return result

        else:
            self.logger.warning('{}.{} was a different type of variable/parameter than what has been implemented: '
                                '{}'.format(comp, name, type(obj)))
            return None

    def get_objective(self, objtype=None):
        """
        Return value of objective function. With no argument supplied, the active objective is returned. Otherwise, the
        objective specified in the argument is returned.

        :param objtype: Name of the objective to be returned. Default None: returns the active objective.
        :return:
        """
        if objtype is None:
            # Find active objective
            if self.act_objective is not None:
                obj = self.act_objective
            else:
                raise ValueError('No active objective found.')

        else:
            assert objtype in self.objectives.keys(), 'Requested objective does not exist. Please choose from {}'.format(
                self.objectives.keys())
            obj = self.objectives[objtype]

        return value(obj)

    def print_all_params(self):
        """
        Print all parameters in the optimization problem

        :return:
        """
        descriptions = {'general': {}}
        for name, param in self.params.items():
            descriptions['general'][name] = param.get_description()

<<<<<<< HEAD
        for comp in self.components:
            descriptions[comp] = {}
            for name in self.components[comp].get_params():
                descriptions[comp][name] = self.components[comp].get_param_description(name)

        self._print_params(descriptions)

    def print_comp_param(self, comp, *args):
=======
        for node, comps in self.components.items():
            for comp, comp_obj in comps.items():
                descriptions[comp] = {}
                for name in comp_obj.get_params():
                    descriptions[comp][name] = comp_obj.get_param_description(name)

        self._print_params(descriptions)

    def print_comp_param(self, node=None, comp=None, *args):
>>>>>>> 3e026e4c
        """
        Print parameters of a component

        :param comp: Name of the component
        :param args: Names of the parameters, if None are given, all will be printed
        :return:
        """
        descriptions = {comp: {}}

<<<<<<< HEAD
        if comp not in self.components:
            raise IndexError('%s is not recognized a valid component' % comp)
        if not args:
            for name in self.components[comp].get_params():
                descriptions[comp][name] = self.components[comp].get_param_description(name)
        for name in args:
            if name not in self.components[comp].params:
                raise IndexError('%s is not a valid parameter of %s' % (name, comp))
            descriptions[comp][name] = self.components[comp].get_param_description(name)
=======
        comp_obj = self.get_component(comp, node)
        if not args:
            for name in comp_obj.get_params():
                descriptions[comp][name] = comp_obj.get_param_description(name)
        for name in args:
            if name not in comp_obj.params:
                raise IndexError('%s is not a valid parameter of %s' % (name, comp))
            descriptions[comp][name] = comp_obj.get_param_description(name)
>>>>>>> 3e026e4c

        self._print_params(descriptions)

    def print_general_param(self, name):
        """
        Print a single, general parameter

        :param name: Name of the parameter
        :return:
        """

        if name not in self.params:
            raise IndexError('%s is not a valid general parameter ' % name)

        self._print_params({'general': {name: self.params[name].get_description()}})

    @staticmethod
    def _print_params(descriptions):
        for comp in descriptions:
            print '--- ', comp, ' ---\n'
            for param, des in descriptions[comp].items():
                print '-', param, '\n', des, '\n'

<<<<<<< HEAD
=======
    def calculate_mf(self):
        """
        Given the heat demands of all substations, calculate the mass flow throughout the entire network

        :param producer_node: Name of the node for which the equation is skipped to get a determined system
        :return:
        """

        nodes = self.get_nodes()
        edges = self.get_edges()

        result = {}
        for node in self.components:
            result[node] = collections.defaultdict(list)
        mf_nodes = collections.defaultdict(list)

        inc_matrix = -nx.incidence_matrix(self.graph, oriented=True).todense()

        # Remove one node and the corresponding row from the matrix to make the system determined
        left_out_node = nodes[-1]
        row_nr = nodes.index(left_out_node)
        row = inc_matrix[row_nr, :]
        nodes.remove(left_out_node)
        matrix = np.delete(inc_matrix, row_nr, 0)

        for t in self.time:
            vector = []

            # Collect known mass flow rates at nodes
            for node in nodes:
                for comp, comp_obj in self.nodes[node].get_components().items():
                    result[node][comp].append(comp_obj.get_mflo(t, compiled=False))
                mf_node = self.nodes[node].get_mflo(t)
                mf_nodes[node].append(mf_node)
                vector.append(mf_node)

            sol = np.linalg.solve(matrix, vector)

            for i, edge in enumerate(edges):
                result[None][edge].append(sol[i])

            mf_nodes[left_out_node].append(sum(result[None][edge][-1] * row[0, i] for i, edge in enumerate(edges)))

            for comp in self.nodes[left_out_node].get_components():
                result[left_out_node][comp].append(mf_nodes[left_out_node][-1])

            # TODO Only one component at producer node possible at the moment

        return result

    def add_mf(self):
        mf = self.calculate_mf()

        for node, comp_list in self.components.items():

            mf_df = pd.DataFrame.from_dict(mf[node])

            for comp, comp_obj in comp_list.items():
                self.change_param(node=node, comp=comp, param='mass_flow', val=mf_df.loc[:, [comp]])

    def get_nodes(self):
        """
        Returns a list with the names of nodes (ordered in the same way as in the graph)

        :return:
        """

        return list(self.graph.nodes)

    def get_edges(self):
        """
        Returns a list with the names of edges (ordered in the same way as in the graph)

        :return:
        """
        tuples = list(self.graph.edges)
        dict = nx.get_edge_attributes(self.graph, 'name')
        edges = []
        for tuple in tuples:
            edges.append(dict[tuple])
        return edges

    def get_pipe_diameter(self, pipe):
        """
        Get the diameter of a certain pipe

        :param pipe: Name of the pipe
        :return: diameter
        """

        if pipe not in self.components[None]:
            raise KeyError('{} is not recognized as an existing pipe'.format(pipe))

        return self.components[None][pipe].get_diameter()

    def get_pipe_length(self, pipe):
        """
        Get the length of a certain pipe

        :param pipe: Name of the pipe
        :return: length
        """

        if pipe not in self.components[None]:
            raise KeyError('{} is not recognized as an existing pipe'.format(pipe))

        return self.components[None][pipe].get_length()

>>>>>>> 3e026e4c

class Node(object):
    def __init__(self, name, node, horizon, time_step, temperature_driven=False):
        """
        Class that represents a geographical network location,
        associated with a number of components and connected to other nodes through edges

        :param name: Unique identifier of node (str)
        :param graph: Networkx Graph object
        :param node: Networkx Node object
        :param horizon: Horizon of the problem
        :param time_step: Time step between two points of the problem
        """
        self.horizon = horizon
        self.time_step = time_step

        self.logger = logging.getLogger('modesto.Node')
        self.logger.info('Initializing Node {}'.format(name))

        self.name = name
        self.node = node
        self.loc = self.get_loc

        self.model = None
        self.block = None
        self.components = {}
        self.pipes = {}

        self.temperature_driven = temperature_driven

        self.build()

    def __get_data(self, name):
        assert name in self.node, "%s is not stored in the networkx node object for %s" % (name, self.name)
        return self.node[name]

    def get_loc(self):
        x = self.__get_data('x')
        y = self.__get_data('y')
        z = self.__get_data('z')
        return {'x': x, 'y': y, 'z': z}

    def get_components(self):
        """
        Collects the components and their type belonging to this node

        :return: A dict, with keys the names of the components, values the Component objects
        """
        return self.components

    def add_comp(self, name, ctype):
        """
        Add component to Node. No component with the same name may exist in this node.

        :param name: name of the component
        :param ctype: type of the component
        :return:
        """

        assert name not in self.components, \
            'A component named \'{}\' already exists for node \'{}\''.format(name, self.name)

        def str_to_class(str):
            return reduce(getattr, str.split("."), sys.modules[__name__])

        try:
            cls = str_to_class(ctype)
        except AttributeError:
            cls = None

        if cls:
            obj = cls(name, horizon=self.horizon,
                      time_step=self.time_step,
                      temperature_driven=self.temperature_driven)
        else:
            raise ValueError("%s is not a valid class name! (component is %s, in node %s)" % (ctype, name, self.name))

        self.logger.info('Component {} added to {}'.format(name, self.name))

        return obj

    def add_pipe(self, pipe):

        if not isinstance(pipe, Pipe):
            raise TypeError('Input \'edge\' should be an Pipe object')

        self.pipes[pipe.name] = pipe

    def build(self):
        """
        Compile this model and all of its submodels

        :param model: top level model
        :return: A list of the names of components that have been added
        """
        for component, type in self.__get_data("comps").items():
            self.components[component] = self.add_comp(component, type)

        self.logger.info('Build of {} finished'.format(self.name))

    def compile(self, model):
        self._make_block(model)

        for name, comp in self.components.items():
            comp.compile(model, self.block)

        self._add_bal()

        self.logger.info('Compilation of {} finished'.format(self.name))

    def _add_bal(self):
        """
        Add balance equations after all blocks for this node and subcomponents have been compiled

        :return:
        """

        c = self.components
        p = self.pipes

        # TODO No mass flow reversal yet
        if self.temperature_driven:

            incoming_comps = collections.defaultdict(list)
            incoming_pipes = collections.defaultdict(list)
            outgoing_comps = collections.defaultdict(list)
            outgoing_pipes = collections.defaultdict(list)

            for name, comp in c.items():
                if comp.get_direction() == 1:
                    incoming_comps['supply'].append(name)
                    outgoing_comps['return'].append(name)
                else:
                    outgoing_comps['supply'].append(name)
                    incoming_comps['return'].append(name)

            for name, pipe in p.items():
                if pipe.get_direction(self.name) == -1:
                    incoming_pipes['supply'].append(name)
                    outgoing_pipes['return'].append(name)
                else:
                    outgoing_pipes['supply'].append(name)
                    incoming_pipes['return'].append(name)

            self.block.mix_temp = Var(self.model.TIME, self.model.lines)

            def _temp_bal_incoming(b, t, l):
                # Zero mass flow rate:
                if sum(c[comp].get_mflo(t) for comp in c) + \
                     sum(p[pipe].get_mflo(self.name, t) for pipe in incoming_pipes[l]) == 0:
                    # mixed temperature is average of all joined pipes, actual value should not matter,
                    # because packages in pipes of this time step will have zero size and components do not take over
                    # mixed temperature in case there is no mass flow
                    return b.mix_temp[t, l] == (sum(c[comp].get_temperature(t, l) for comp in c) +
                        sum(p[pipe].get_temperature(self.name, t, l) for pipe in p))/(len(p)+len(c))

                else:  # mass flow rate through the node
                    return (sum(c[comp].get_mflo(t) for comp in incoming_comps[l]) +
                           sum(p[pipe].get_mflo(self.name, t) for pipe in incoming_pipes[l])) * b.mix_temp[t, l] == \
                           sum(c[comp].get_mflo(t) * c[comp].get_temperature(t, l) for comp in incoming_comps[l]) + \
                           sum(p[pipe].get_mflo(self.name, t) * p[pipe].get_temperature(self.name, t, l)
                               for pipe in incoming_pipes[l])

            self.block.def_mixed_temp = Constraint(self.model.TIME, self.model.lines, rule=_temp_bal_incoming)

            def _temp_bal_outgoing(b, t, l, comp):
                if t == 0:
                    return Constraint.Skip
                if comp in outgoing_pipes[l]:
                    return p[comp].get_temperature(self.name, t, l) == b.mix_temp[t, l]
                elif comp in outgoing_comps[l]:
                    return c[comp].get_temperature(t, l) == b.mix_temp[t, l]
                else:
                    return Constraint.Skip

            self.block.outgoing_temp_comps = Constraint(self.model.TIME,
                                                        self.model.lines,
                                                        self.components.keys(),
                                                        rule=_temp_bal_outgoing)
            self.block.outgoing_temp_pipes = Constraint(self.model.TIME,
                                                        self.model.lines,
                                                        p.keys(),
                                                        rule=_temp_bal_outgoing)

        else:

            def _heat_bal(b, t):
                return 0 == sum(self.components[i].get_heat(t) for i in self.components) \
                            + sum(
                    pipe.get_heat(self.name, t) for pipe in p.values())

            self.block.ineq_heat_bal = Constraint(self.model.TIME, rule=_heat_bal)

            def _mass_bal(b, t):
                return 0 == sum(self.components[i].get_mflo(t) for i in self.components) \
                            + sum(
                    pipe.get_mflo(self.name, t) for pipe in p.values())

            self.block.ineq_mass_bal = Constraint(self.model.TIME, rule=_mass_bal)

    def _make_block(self, model):
        """
        Make a seperate block in the pyomo Concrete model for the Node
        :param model: The model to which it should be added
        :return:
        """
        # TODO Make base class
        assert model is not None, 'Top level model must be initialized first'
        self.model = model
        # If block is already present, remove it
        if self.model.component(self.name) is not None:
            self.model.del_component(self.name)
        self.model.add_component(self.name, Block())
        self.block = self.model.__getattribute__(self.name)

        self.logger.info(
            'Optimization block initialized for {}'.format(self.name))

    def get_mflo(self, t):
        """
        Calculate the mass flow into the network

        :return: mass flow
        """

        # TODO Find something better

        m_flo = 0
        for _, comp in self.components.items():
            m_flo += comp.get_mflo(t, compiled=False)

        return m_flo


class Edge(object):
    def __init__(self, name, edge, start_node, end_node, horizon,
                 time_step, pipe_model, allow_flow_reversal, temperature_driven):
        """
        Connection object between two nodes in a graph

        :param name: Unique identifier of node (str)
        :param edge: Networkx Edge object
        :param start_node: modesto.Node object
        :param stop_node: modesto.Node object
        :param horizon: Horizon of the problem
        :param time_step: Time step between two points of the problem
        :param pipe_model: Type of pipe model to be used
        """

        self.logger = logging.getLogger('modesto.Edge')
        self.logger.info('Initializing Edge {}'.format(name))

        self.name = name
        self.edge = edge

        self.horizon = horizon
        self.time_step = time_step

        self.start_node = start_node
        self.end_node = end_node
        self.length = self.get_length()

        self.temperature_driven = temperature_driven

        self.pipe_model = pipe_model
        self.pipe = self.build(pipe_model, allow_flow_reversal)  # TODO Better structure possible?

    def build(self, pipe_model, allow_flow_reversal):
        """
        Creates the supply and pipe components

        :param pipe_model: The name of the pipe ;odel to be used
        :param allow_flow_reversal: True if flow reversal is allowed
        :return: The pipe object
        """

        self.pipe_model = pipe_model

        def str_to_class(str):
            return reduce(getattr, str.split("."), sys.modules[__name__])

        try:
            cls = str_to_class(pipe_model)
        except AttributeError:
            cls = None

        if cls:
            obj = cls(self.name, self.horizon, self.time_step, self.start_node.name,
                      self.end_node.name, self.length, allow_flow_reversal=allow_flow_reversal,
                      temperature_driven=self.temperature_driven)
        else:
            obj = None

        if obj is None:
            raise ValueError("%s is not a valid class name! (pipe %s)" % (pipe_model, self.name))

        self.logger.info('Pipe model {} added to {}'.format(pipe_model, self.name))

        return obj

    def compile(self, model):

        self.pipe.compile(model)

    def get_length(self):

        sumsq = 0

        for i in ['x', 'y', 'z']:
            sumsq += (self.start_node.get_loc()[i] - self.end_node.get_loc()[i]) ** 2
        return sqrt(sumsq)<|MERGE_RESOLUTION|>--- conflicted
+++ resolved
@@ -50,10 +50,6 @@
         self.nodes = {}
         self.edges = {}
         self.components = {}
-<<<<<<< HEAD
-
-=======
->>>>>>> 3e026e4c
         self.params = self.create_params()
 
         self.logger = logging.getLogger('modesto.main.Modesto')
@@ -61,20 +57,6 @@
         self.build(graph)
         self.compiled = False
 
-<<<<<<< HEAD
-    @staticmethod
-    def create_params():
-
-        params = {
-            'Te': WeatherDataParameter('Te',
-                                       'Ambient temperature',
-                                       'K')
-        }
-
-        return params
-
-=======
->>>>>>> 3e026e4c
         self.objectives = {}
         self.act_objective = None
 
@@ -226,25 +208,18 @@
         self.check_data()
 
         # General parameters
-<<<<<<< HEAD
-        self.model.TIME = Set(initialize=range(self.n_steps), ordered=True)
-=======
         self.model.TIME = Set(initialize=self.time, ordered=True)
         self.model.lines = Set(initialize=['supply', 'return'])
->>>>>>> 3e026e4c
 
         def _ambient_temp(b, t):
             return self.params['Te'].v(t)
 
         self.model.Te = Param(self.model.TIME, rule=_ambient_temp)
-<<<<<<< HEAD
-=======
 
         def _ground_temp(b, t):
             return self.params['Tg'].v(t)
 
         self.model.Tg = Param(self.model.TIME, rule=_ground_temp)
->>>>>>> 3e026e4c
 
         # Components
         for name, edge in self.edges.items():
@@ -273,19 +248,6 @@
         for node, comp_list in self.components.items():
             for comp, comp_obj in comp_list.items():
                 comp_obj.check_data()
-
-    def check_data(self):
-        """
-        Checks whether all parameters have been assigned a value,
-        if not an error is raised
-
-        """
-
-        for name, param in self.params.items():
-            param.check()
-
-        for comp in self.components:
-            self.components[comp].check_data()
 
     def set_objective(self, objtype):
         """
@@ -373,21 +335,6 @@
             self.allow_flow_reversal = allow_flow_reversal
 
     def change_general_param(self, param, val):
-<<<<<<< HEAD
-        """
-        Change a parameter that can be used by all components
-
-        :param param: Name of the parameter
-        :param val: The new data
-        :return:
-        """
-        assert param in self.params, '%s is not recognized as a valid parameter' % param
-        self.params[param].change_value(val)
-
-    def change_param(self, comp, param, val):
-        """
-        Change a parameter
-=======
         """
         Change a parameter that can be used by all components
 
@@ -431,41 +378,12 @@
         Change the interval of possible values of a certain state, and
         indicate whether it is a slack variable or not
 
->>>>>>> 3e026e4c
         :param comp: Name of the component
         :param state: Name of the param
         :param new_ub: New upper bound
         :param new_lb:  New lower bound
         :param slack: Boolean indicating whether a slack should be added (True) or not (False)
         """
-<<<<<<< HEAD
-        assert comp in self.components, "%s is not recognized as a valid component" % comp
-        self.components[comp].change_param(param, val)
-
-    def change_state_bounds(self, comp, state, new_ub, new_lb, slack):
-        """
-        Change the interval of possible values of a certain state, and
-        indicate whether it is a slack variable or not
-
-        :param comp: Name of the component
-        :param state: Name of the param
-        :param new_ub: New upper bound
-        :param new_lb:  New lower bound
-        :param slack: Boolean indicating whether a slack should be added (True) or not (False)
-        """
-        # TODO Adapt method so you can change only one of the settings?
-        if comp not in self.components:
-            raise IndexError("%s is not recognized as a valid component" % comp)
-        if state not in self.components[comp].params:
-            raise IndexError('%s is not recognized as a valid parameter' % state)
-
-        self.components[comp].params[state].change_upper_bound(new_ub)
-        self.components[comp].params[state].change_lower_bound(new_lb)
-        self.components[comp].params[state].change_slack(slack)
-
-    def change_init_type(self, comp, state, new_type):
-        """
-=======
         # TODO Adapt method so you can change only one of the settings?
         comp_obj = self.get_component(comp, node)
 
@@ -475,20 +393,10 @@
 
     def change_init_type(self, state, new_type, node=None, comp=None):
         """
->>>>>>> 3e026e4c
         Change the type of initialization constraint
 
         :param comp: Name of the component
         :param state: Name of the state
-<<<<<<< HEAD
-        """
-        if comp not in self.components:
-            raise IndexError("%s is not recognized as a valid component" % comp)
-        if state not in self.components[comp].params:
-            raise IndexError('%s is not recognized as a valid parameter' % state)
-
-        self.components[comp].params[state].change_init_type(new_type)
-=======
         """
 
         comp_obj = self.get_component(comp, node)
@@ -503,7 +411,6 @@
         :param node: Name of the node, If None, it is considered to be a pipe
         :return:
         """
->>>>>>> 3e026e4c
 
         if name not in self.components[node]:
             raise KeyError('There is no component named {} at node {}'.format(name, node))
@@ -588,16 +495,6 @@
         for name, param in self.params.items():
             descriptions['general'][name] = param.get_description()
 
-<<<<<<< HEAD
-        for comp in self.components:
-            descriptions[comp] = {}
-            for name in self.components[comp].get_params():
-                descriptions[comp][name] = self.components[comp].get_param_description(name)
-
-        self._print_params(descriptions)
-
-    def print_comp_param(self, comp, *args):
-=======
         for node, comps in self.components.items():
             for comp, comp_obj in comps.items():
                 descriptions[comp] = {}
@@ -607,7 +504,6 @@
         self._print_params(descriptions)
 
     def print_comp_param(self, node=None, comp=None, *args):
->>>>>>> 3e026e4c
         """
         Print parameters of a component
 
@@ -617,17 +513,6 @@
         """
         descriptions = {comp: {}}
 
-<<<<<<< HEAD
-        if comp not in self.components:
-            raise IndexError('%s is not recognized a valid component' % comp)
-        if not args:
-            for name in self.components[comp].get_params():
-                descriptions[comp][name] = self.components[comp].get_param_description(name)
-        for name in args:
-            if name not in self.components[comp].params:
-                raise IndexError('%s is not a valid parameter of %s' % (name, comp))
-            descriptions[comp][name] = self.components[comp].get_param_description(name)
-=======
         comp_obj = self.get_component(comp, node)
         if not args:
             for name in comp_obj.get_params():
@@ -636,7 +521,6 @@
             if name not in comp_obj.params:
                 raise IndexError('%s is not a valid parameter of %s' % (name, comp))
             descriptions[comp][name] = comp_obj.get_param_description(name)
->>>>>>> 3e026e4c
 
         self._print_params(descriptions)
 
@@ -660,8 +544,6 @@
             for param, des in descriptions[comp].items():
                 print '-', param, '\n', des, '\n'
 
-<<<<<<< HEAD
-=======
     def calculate_mf(self):
         """
         Given the heat demands of all substations, calculate the mass flow throughout the entire network
@@ -770,7 +652,6 @@
 
         return self.components[None][pipe].get_length()
 
->>>>>>> 3e026e4c
 
 class Node(object):
     def __init__(self, name, node, horizon, time_step, temperature_driven=False):
