from __future__ import division

import collections
import sys
from math import sqrt

import networkx as nx
import pandas as pd
# noinspection PyUnresolvedReferences
import pyomo.environ
from pyomo.core.base import ConcreteModel, Objective, minimize, value
from pyomo.core.base.param import IndexedParam
from pyomo.core.base.var import IndexedVar
from pyomo.opt import SolverFactory
from pyomo.opt import SolverStatus, TerminationCondition

from component import *
from parameter import *
from pipe import *


class Modesto:
    def __init__(self, horizon, time_step, pipe_model, graph,
                 start_time='20140101'):
        """
        This class allows setting up optimization problems for district energy systems

        :param horizon: The horizon of the optimization problem, in seconds
        :param time_step: The time step between two points
        :param objective: String describing the objective of the optimization problem
        :param pipe_model: String describing the type of model to be used for the pipes
        :param graph: networkx object, describing the structure of the network
        :param start_time: Start time of this modesto instance. Either a pandas Timestamp object or a string of format
            'yyyymmdd'. Default '20140101'.
        """

        self.model = ConcreteModel()

        self.horizon = horizon
        self.time_step = time_step
        assert (
                   horizon % time_step) == 0, "The horizon should be a multiple of the time step."
        self.n_steps = int(horizon // time_step)

        self.results = None

        if isinstance(start_time, str):
            self.start_time = pd.Timestamp(start_time)
        elif isinstance(start_time, pd.Timestamp):
            self.start_time = start_time
        else:
            raise IOError("start_time specifier not recognized. Should be "
                          "either string of format 'yyyymmdd' or pd.Timestamp.")

        self.state_time = range(self.n_steps + 1)
        self.time = self.state_time[:-1]

        self.pipe_model = pipe_model
        if pipe_model == 'NodeMethod':
            self.temperature_driven = True
        else:
            self.temperature_driven = False

        self.allow_flow_reversal = True

        self.graph = graph
        self.nodes = {}
        self.edges = {}
        self.components = {}
        self.params = self.create_params()

        self.logger = logging.getLogger('modesto.main.Modesto')

        self.build(graph)
        self.compiled = False

        self.objectives = {}
        self.act_objective = None

    def change_graph(self):
        # TODO write this
        pass

    def create_params(self):

        params = {
            'Te': WeatherDataParameter('Te',
                                       'Ambient temperature',
                                       'K',
                                       time_step=self.time_step),
            'Tg': WeatherDataParameter('Tg',
                                       'Undisturbed ground temperature',
                                       'K',
                                       time_step=self.time_step)
        }

        return params

    def build(self, graph):
        """
        Build the structure of the optimization problem
        Sets up the equations without parameters

        :param graph: Object containing structure of the network, structure and parameters describing component models and design parameters
        :return:
        """
        self.results = None

        self.graph = graph

        self.__build_nodes()
        self.__build_edges()

    def __build_nodes(self):
        """
        Build the nodes of the network, adding components
        and their models

        :return:
        """
        self.nodes = {}
        self.components = {}

        for node in self.graph.nodes:
            # Create the node
            assert node not in self.nodes, "Node %s already exists" % node.name
            self.nodes[node] = (Node(name=node,
                                     node=self.graph.nodes[node],
                                     horizon=self.horizon,
                                     time_step=self.time_step,
                                     start_time=self.start_time,
                                     temperature_driven=self.temperature_driven))

            # Add the new components
            self.components[node] = self.nodes[node].get_components()

    def __build_edges(self):
        """
        Build the branches (i.e. pips/connections between nodes)
        adding their models

        :return:
        """

        self.edges = {}
        self.components[None] = {}

        for edge_tuple in self.graph.edges:
            edge = self.graph[edge_tuple[0]][edge_tuple[1]]
            start_node = self.nodes[edge_tuple[0]]
            end_node = self.nodes[edge_tuple[1]]
            name = edge['name']

            assert name not in self.edges, "An edge with name %s already exists" % \
                                           edge['name']
            assert name not in self.components[
                None], "A pipe with name %s already exists" % edge['name']

            # Create the modesto.Edge object
            self.edges[name] = Edge(name=name,
                                    edge=edge,
                                    start_node=start_node,
                                    end_node=end_node,
                                    horizon=self.horizon,
                                    time_step=self.time_step,
                                    pipe_model=self.pipe_model,
                                    allow_flow_reversal=self.allow_flow_reversal,
                                    temperature_driven=self.temperature_driven,
                                    start_time=self.start_time)

            start_node.add_pipe(self.edges[name].pipe)
            end_node.add_pipe(self.edges[name].pipe)
            self.components[None][name] = self.edges[name].pipe

    def __build_objectives(self):
        """
        Initialize different objectives

        :return:
        """

        self.model.Slack = Var()

        def _decl_slack(model):
            return model.Slack == 10**6*sum(comp.obj_slack() for comp in self.iter_components())

        self.model.decl_slack = Constraint(rule=_decl_slack)

        def obj_energy(model):
            return model.Slack + sum(comp.obj_energy() for comp in self.iter_components())

        def obj_cost(model):
            return model.Slack + sum(comp.obj_cost() for comp in self.iter_components())

        def obj_cost_ramp(model):
            return model.Slack + sum(comp.obj_cost_ramp() for comp in self.iter_components())

        def obj_co2(model):
            return model.Slack + sum(comp.obj_co2() for comp in self.iter_components())

        self.model.OBJ_ENERGY = Objective(rule=obj_energy, sense=minimize)
        self.model.OBJ_COST = Objective(rule=obj_cost, sense=minimize)
        self.model.OBJ_COST_RAMP = Objective(rule=obj_cost_ramp, sense=minimize)
        self.model.OBJ_CO2 = Objective(rule=obj_co2, sense=minimize)

        self.objectives = {
            'energy': self.model.OBJ_ENERGY,
            'cost': self.model.OBJ_COST,
            'cost_ramp': self.model.OBJ_COST_RAMP,
            'co2': self.model.OBJ_CO2,
        }

        if self.temperature_driven:
            def obj_temp(model):
                return sum(comp.obj_temp() for comp in self.iter_components())

            self.model.OBJ_TEMP = Objective(rule=obj_temp, sense=minimize)

            self.objectives['temp'] = self.model.OBJ_TEMP

    def compile(self):
        """
        Compile the optimization problem

        :return:
        """

        # Check if not compiled already
        if self.compiled:
            self.logger.warning('Model was already compiled.')
            self.model = ConcreteModel()

        # Check whether all necessary parameters are there
        self.check_data()

        # General parameters
        self.model.TIME = Set(initialize=self.time, ordered=True)
        self.model.X_TIME = Set(initialize=self.state_time,
                                ordered=True)  # X_Time are time steps for state variables. Each X_Time is preceeds the flow time step with the same value and comes after the flow time step one step lower.
        self.model.lines = Set(initialize=['supply', 'return'])

        def _ambient_temp(b, t):
            return self.params['Te'].v(t)

        self.model.Te = Param(self.model.TIME, rule=_ambient_temp)

        def _ground_temp(b, t):
            return self.params['Tg'].v(t)

        self.model.Tg = Param(self.model.TIME, rule=_ground_temp)

        # Components
        for name, edge in self.edges.items():
            edge.compile(self.model)
        for name, node in self.nodes.items():
            node.compile(self.model)

        self.__build_objectives()

        self.compiled = True  # Change compilation flag

    def check_data(self):
        """
        Checks whether all parameters have been assigned a value,
        if not an error is raised

        """

        missing_params = collections.defaultdict(dict)
<<<<<<< HEAD
        flag = False
=======
>>>>>>> 1a81307d

        if self.temperature_driven:
            self.add_mf()

        missing_params[None]['general'] = {} 
        for name, param in self.params.items():
            if not param.check():
<<<<<<< HEAD
                print param
                missing_params[None]['general'][name] = param.get_description()
                flag = True

        for node, comp_list in self.components.items():
            for comp, comp_obj in comp_list.items():
                missing_params[node][comp], flag = comp_obj.check_data()

        if flag:
=======
                missing_params[None]['general'][name] = param.get_description()

        for node, comp_list in self.components.items():
            for comp, comp_obj in comp_list.items():
                missing_params[node][comp] = comp_obj.check_data()

        if missing_params:
>>>>>>> 1a81307d
            raise Exception('Following parameters are missing:\n{}'
                            .format(self._print_params(missing_params, disp=False)))

        return True

    def set_objective(self, objtype):
        """
        Set optimization objective.

        :param objtype:
        :return:
        """
        if objtype not in self.objectives:
            raise ValueError('Choose an objective type from {}'.format(
                self.objectives.keys()))

        for obj in self.objectives.values():
            obj.deactivate()

        self.objectives[objtype].activate()
        self.act_objective = self.objectives[objtype]

        self.logger.debug('{} objective set'.format(objtype))

    def iter_components(self):
        """
        Function that generates a list of all components in all nodes of model

        :return: Component object list
        """
        all_comps = []
        for node, comp_list in self.components.items():
            for comp, comp_obj in comp_list.items():
                all_comps.append(comp_obj)
        return all_comps

    def solve(self, tee=False, mipgap=0.1, verbose=False):
        """
        Solve a new optimization

        :param tee: If True, print the optimization model
        :param mipgap: Set mip optimality gap. Default 10%
        :param verbose: True to print extra diagnostic information
        :return:
        """

        if verbose:
            self.model.pprint()

        opt = SolverFactory("gurobi")
        # opt.options["Threads"] = threads
        opt.options["MIPGap"] = mipgap
        self.results = opt.solve(self.model, tee=tee)

        if verbose:
            print self.results

        if (self.results.solver.status == SolverStatus.ok) and (
                    self.results.solver.termination_condition == TerminationCondition.optimal):
            status = 0
        elif self.results.solver.termination_condition == TerminationCondition.infeasible:
            status = 1
            self.logger.warning('Model is infeasible')
        else:
            status = -1
            self.logger.error('Solver status: ', self.results.solver.status)

        return status

    def opt_settings(self, objective=None, horizon=None, time_step=None,
                     pipe_model=None, allow_flow_reversal=None):
        """
        Change the setting of the optimization problem

        :param objective: Name of the optimization objective
        :param horizon: The horizon of the problem, in seconds
        :param time_step: The time between two points, in secinds
        :param pipe_model: The name of the type of pipe model to be used
        :param allow_flow_reversal: Boolean indicating whether mass flow reversals are possible in the pipes
        :return:
        """
        if objective is not None:  # TODO Do we need this to be defined at the top level of modesto?
            self.set_objective(objective)
        if horizon is not None:
            self.horizon = horizon
        if time_step is not None:
            self.time_step = time_step
        if pipe_model is not None:
            self.pipe_model = pipe_model
        if allow_flow_reversal is not None:
            self.allow_flow_reversal = allow_flow_reversal

    def change_general_param(self, param, val):
        """
        Change a parameter that can be used by all components

        :param param: Name of the parameter
        :param val: The new data
        :return:
        """
        assert param in self.params, '%s is not recognized as a valid parameter' % param
        self.params[param].change_value(val)

    def change_param(self, node, comp, param, val):
        """
        Change a parameter
        :param comp: Name of the component
        :param param: name of the parameter
        :param val: New value of the parameter
        """
        if self.get_component(comp, node) is None:
            raise KeyError("%s is not recognized as a valid component" % comp)

        self.get_component(comp, node).change_param(param, val)

    def change_params(self, dict, node=None, comp=None):
        """
        Change multiple parameters of a component at once

        :param comp: Name of the component
        :param dict: Dictionary, with keys being names of the parameters, values the corresponding new values of the parameters
        """

        if comp is None:
            for param, val in dict.items():
                self.change_general_param(param, val)
        else:
            for param, val in dict.items():
                self.change_param(node, comp, param, val)

    def change_state_bounds(self, state, new_ub, new_lb, slack, comp=None,
                            node=None):
        """
        Change the interval of possible values of a certain state, and
        indicate whether it is a slack variable or not

        :param comp: Name of the component
        :param state: Name of the param
        :param new_ub: New upper bound
        :param new_lb:  New lower bound
        :param slack: Boolean indicating whether a slack should be added (True) or not (False)
        """
        # TODO Adapt method so you can change only one of the settings?
        comp_obj = self.get_component(comp, node)

        comp_obj.params[state].change_upper_bound(new_ub)
        comp_obj.params[state].change_lower_bound(new_lb)
        comp_obj.params[state].change_slack(slack)

    def change_init_type(self, state, new_type, node=None, comp=None):
        """
        Change the type of initialization constraint

        :param comp: Name of the component
        :param state: Name of the state
        """

        comp_obj = self.get_component(comp, node)

        comp_obj.params[state].change_init_type(new_type)

    def get_component(self, name, node=None):
        """
        Find a component

        :param name: Name of the component
        :param node: Name of the node, If None, it is considered to be a pipe
        :return:
        """

        if name not in self.components[node]:
            raise KeyError(
                'There is no component named {} at node {}'.format(name, node))
        return self.components[node][name]

    def get_result(self, name, node=None, comp=None, index=None):
        """
        Returns the numerical values of a certain parameter or time-dependent variable after optimization

        :param comp: Name of the component to which the variable belongs
        :param name: Name of the needed variable/parameter
        :return: A pandas DataFrame containing all values of the variable/parameter over the time horizon
        """

        if self.results is None:
            raise Exception('The optimization problem has not been solved yet.')

        if comp is not None:
            obj = self.get_component(comp, node)
        elif node is not None:
            obj = self.nodes[node]
        else:
            raise Exception(
                '%node: {}, comp:{} are not a valid component or node names'.format(
                    node, comp))

        opt_obj = obj.block.find_component(name)

        resname = ''
        for i in [node, comp, name]:
            if i is not None:
                '.'.join([resname, i])

        result = []

        if opt_obj is None:
            raise Exception(
                '{} is not a valid parameter or variable of {}'.format(name,
                                                                       comp))

        if isinstance(opt_obj, IndexedVar):
            if index is None:
                for i in opt_obj:
                    result.append(value(opt_obj[i]))

                timeindex = pd.DatetimeIndex(start=self.start_time, freq=pd.DateOffset(seconds=self.time_step),
                                             periods=len(result))

                result = pd.Series(data=result, index=timeindex, name=resname)

            else:
                for i in self.model.TIME:
                    result.append(opt_obj[(i, index)].value)
                timeindex = pd.DatetimeIndex(start=self.start_time, freq=pd.DateOffset(seconds=self.time_step),
                                             periods=len(result))
                result = pd.Series(data=result, index=timeindex, name=resname+'_'+str(index))

            return result

        elif isinstance(opt_obj, IndexedParam):
            result = opt_obj.values()

            timeindex = pd.DatetimeIndex(start=self.start_time, freq=pd.DateOffset(seconds=self.time_step),
                                         periods=len(result))
            result = pd.Series(data=result, index=timeindex, name=resname)

            return result

        else:
            self.logger.warning(
                '{}.{} was a different type of variable/parameter than what has been implemented: '
                '{}'.format(comp, name, type(obj)))
            return None

    def get_objective(self, objtype=None):
        """
        Return value of objective function. With no argument supplied, the active objective is returned. Otherwise, the
        objective specified in the argument is returned.

        :param objtype: Name of the objective to be returned. Default None: returns the active objective.
        :return:
        """
        if objtype is None:
            # Find active objective
            if self.act_objective is not None:
                obj = self.act_objective
            else:
                raise ValueError('No active objective found.')

        else:
            assert objtype in self.objectives.keys(), 'Requested objective does not exist. Please choose from {}'.format(
                self.objectives.keys())
            obj = self.objectives[objtype]

        return value(obj)

    def print_all_params(self):
        """
        Print all parameters in the optimization problem

        :return:
        """
        descriptions = {None: {'general': {}}}
        for name, param in self.params.items():
            descriptions[None]['general'][name] = param.get_description()

        for node, comps in self.components.items():
            descriptions[node] = {}
            for comp, comp_obj in comps.items():
                descriptions[node][comp] = {}
                for name in comp_obj.get_params():
                    descriptions[node][comp][name] = comp_obj.get_param_description(name)
        self._print_params(descriptions)

    def print_comp_param(self, node=None, comp=None, *args):
        """
        Print parameters of a component

        :param node: Name of the node, if None, the pipes are considered
        :param comp: Name of the component
        :param args: Names of the parameters, if None are given, all will be printed
        :return:
        """
        descriptions = {node: {comp: {}}}

        comp_obj = self.get_component(comp, node)
        if not args:
            for name in comp_obj.get_params():
                descriptions[node][comp][name] = comp_obj.get_param_description(name)
        for name in args:
            if name not in comp_obj.params:
                raise IndexError('%s is not a valid parameter of %s' % (name, comp))
            descriptions[node][comp][name] = comp_obj.get_param_description(name)

        self._print_params(descriptions)

    def print_general_param(self, name):
        """
        Print a single, general parameter

        :param name: Name of the parameter
        :return:
        """

        if name not in self.params:
            raise IndexError('%s is not a valid general parameter ' % name)

        self._print_params({None: {'general': {name: self.params[name].get_description()}}})

    @staticmethod
    def _print_params(descriptions, disp=True):
        """
        Print parameters

        :param descriptions: Dictionary containing parameters to be printed
        Format: descriptions[node][component name][param name]
        :param disp: if True, descriptions are printed, if False string of descriptions is returned
        :return:
        """
        string = ''
        for node in descriptions:
            if node is None:
                node_str = ''
            else:
                node_str = node + '.'
            for comp in descriptions[node]:
                if descriptions[node][comp]:
                    string += '\n--- ' + node_str + comp + ' ---\n\n'
                    for param, des in descriptions[node][comp].items():
                        string += '-' + param + '\n' + des + '\n\n'

        if disp:
            print string
        else:
            return string

    def calculate_mf(self):
        """
        Given the heat demands of all substations, calculate the mass flow throughout the entire network

        :param producer_node: Name of the node for which the equation is skipped to get a determined system
        :return:
        """

        nodes = self.get_nodes()
        edges = self.get_edges()

        result = {}
        for node in self.components:
            result[node] = collections.defaultdict(list)
        mf_nodes = collections.defaultdict(list)

        inc_matrix = -nx.incidence_matrix(self.graph, oriented=True).todense()

        # Remove one node and the corresponding row from the matrix to make the system determined
        left_out_node = nodes[-1]
        row_nr = nodes.index(left_out_node)
        row = inc_matrix[row_nr, :]
        nodes.remove(left_out_node)
        matrix = np.delete(inc_matrix, row_nr, 0)

        for t in self.time:
            vector = []

            # Collect known mass flow rates at nodes
            for node in nodes:
                for comp, comp_obj in self.nodes[node].get_components().items():
                    result[node][comp].append(
                        comp_obj.get_mflo(t, compiled=False))
                mf_node = self.nodes[node].get_mflo(t)
                mf_nodes[node].append(mf_node)
                vector.append(mf_node)

            sol = np.linalg.solve(matrix, vector)

            for i, edge in enumerate(edges):
                result[None][edge].append(sol[i])

            mf_nodes[left_out_node].append(sum(
                result[None][edge][-1] * row[0, i] for i, edge in
                enumerate(edges)))

            for comp in self.nodes[left_out_node].get_components():
                result[left_out_node][comp].append(mf_nodes[left_out_node][-1])

                # TODO Only one component at producer node possible at the moment

        return result

    def add_mf(self):
        mf = self.calculate_mf()

        for node, comp_list in self.components.items():

            mf_df = pd.DataFrame.from_dict(mf[node])

            for comp, comp_obj in comp_list.items():
                self.change_param(node=node, comp=comp, param='mass_flow',
                                  val=mf_df.loc[:, [comp]])

    def get_nodes(self):
        """
        Returns a list with the names of nodes (ordered in the same way as in the graph)

        :return:
        """

        return list(self.graph.nodes)

    def get_edges(self):
        """
        Returns a list with the names of edges (ordered in the same way as in the graph)

        :return:
        """
        tuples = list(self.graph.edges)
        dict = nx.get_edge_attributes(self.graph, 'name')
        edges = []
        for tuple in tuples:
            edges.append(dict[tuple])
        return edges

    def get_pipe_diameter(self, pipe):
        """
        Get the diameter of a certain pipe

        :param pipe: Name of the pipe
        :return: diameter
        """

        if pipe not in self.components[None]:
            raise KeyError(
                '{} is not recognized as an existing pipe'.format(pipe))

        return self.components[None][pipe].get_diameter()

    def get_pipe_length(self, pipe):
        """
        Get the length of a certain pipe

        :param pipe: Name of the pipe
        :return: length
        """

        if pipe not in self.components[None]:
            raise KeyError(
                '{} is not recognized as an existing pipe'.format(pipe))

        return self.components[None][pipe].get_length()


class Node(object):
    def __init__(self, name, node, horizon, time_step,
                 start_time, temperature_driven=False):
        """
        Class that represents a geographical network location,
        associated with a number of components and connected to other nodes through edges

        :param name: Unique identifier of node (str)
        :param graph: Networkx Graph object
        :param node: Networkx Node object
        :param horizon: Horizon of the problem
        :param time_step: Time step between two points of the problem
        :param pd.Timestamp start_time: start time of optimization
        """
        self.horizon = horizon
        self.time_step = time_step
        self.start_time = start_time

        self.logger = logging.getLogger('modesto.Node')
        self.logger.info('Initializing Node {}'.format(name))

        self.name = name
        self.node = node
        self.loc = self.get_loc

        self.model = None
        self.block = None
        self.components = {}
        self.pipes = {}

        self.temperature_driven = temperature_driven

        self.build()

    def __get_data(self, name):
        assert name in self.node, "%s is not stored in the networkx node object for %s" % (
            name, self.name)
        return self.node[name]

    def get_loc(self):
        x = self.__get_data('x')
        y = self.__get_data('y')
        z = self.__get_data('z')
        return {'x': x, 'y': y, 'z': z}

    def get_components(self):
        """
        Collects the components and their type belonging to this node

        :return: A dict, with keys the names of the components, values the Component objects
        """
        return self.components

    def add_comp(self, name, ctype):
        """
        Add component to Node. No component with the same name may exist in this node.

        :param name: name of the component
        :param ctype: type of the component
        :return:
        """

        assert name not in self.components, \
            'A component named \'{}\' already exists for node \'{}\''.format(
                name, self.name)

        def str_to_class(str):
            return reduce(getattr, str.split("."), sys.modules[__name__])

        try:
            cls = str_to_class(ctype)
        except AttributeError:
            cls = None

        if cls:
            obj = cls(name=name, start_time=self.start_time, horizon=self.horizon,
                      time_step=self.time_step,
                      temperature_driven=self.temperature_driven)
        else:
            raise ValueError(
                "%s is not a valid class name! (component is %s, in node %s)" % (
                    ctype, name, self.name))

        self.logger.info('Component {} added to {}'.format(name, self.name))

        return obj

    def add_pipe(self, pipe):

        if not isinstance(pipe, Pipe):
            raise TypeError('Input \'edge\' should be an Pipe object')

        self.pipes[pipe.name] = pipe

    def build(self):
        """
        Compile this model and all of its submodels

        :param model: top level model
        :return: A list of the names of components that have been added
        """
        for component, type in self.__get_data("comps").items():
            self.components[component] = self.add_comp(component, type)

        self.logger.info('Build of {} finished'.format(self.name))

    def compile(self, model):
        self._make_block(model)

        for name, comp in self.components.items():
            comp.compile(model, self.block)

        self._add_bal()

        self.logger.info('Compilation of {} finished'.format(self.name))

    def _add_bal(self):
        """
        Add balance equations after all blocks for this node and subcomponents have been compiled

        :return:
        """

        c = self.components
        p = self.pipes

        # TODO No mass flow reversal yet
        if self.temperature_driven:

            incoming_comps = collections.defaultdict(list)
            incoming_pipes = collections.defaultdict(list)
            outgoing_comps = collections.defaultdict(list)
            outgoing_pipes = collections.defaultdict(list)

            for name, comp in c.items():
                if comp.get_direction() == 1:
                    incoming_comps['supply'].append(name)
                    outgoing_comps['return'].append(name)
                else:
                    outgoing_comps['supply'].append(name)
                    incoming_comps['return'].append(name)

            for name, pipe in p.items():
                if pipe.get_direction(self.name) == -1:
                    incoming_pipes['supply'].append(name)
                    outgoing_pipes['return'].append(name)
                else:
                    outgoing_pipes['supply'].append(name)
                    incoming_pipes['return'].append(name)

            self.block.mix_temp = Var(self.model.TIME, self.model.lines)

            def _temp_bal_incoming(b, t, l):
                # Zero mass flow rate:
                if sum(c[comp].get_mflo(t) for comp in c) + \
                        sum(p[pipe].get_mflo(self.name, t) for pipe in
                            incoming_pipes[l]) == 0:
                    # mixed temperature is average of all joined pipes, actual value should not matter,
                    # because packages in pipes of this time step will have zero size and components do not take over
                    # mixed temperature in case there is no mass flow
                    return b.mix_temp[t, l] == (
                                                   sum(c[comp].get_temperature(t, l) for comp in c) +
                                                   sum(p[pipe].get_temperature(self.name, t, l) for
                                                       pipe in p)) / (len(p) + len(c))

                else:  # mass flow rate through the node
                    return (sum(
                        c[comp].get_mflo(t) for comp in incoming_comps[l]) +
                            sum(p[pipe].get_mflo(self.name, t) for pipe in
                                incoming_pipes[l])) * b.mix_temp[t, l] == \
                           sum(c[comp].get_mflo(t) * c[comp].get_temperature(t,
                                                                             l)
                               for comp in incoming_comps[l]) + \
                           sum(p[pipe].get_mflo(self.name, t) * p[
                               pipe].get_temperature(self.name, t, l)
                               for pipe in incoming_pipes[l])

            self.block.def_mixed_temp = Constraint(self.model.TIME,
                                                   self.model.lines,
                                                   rule=_temp_bal_incoming)

            def _temp_bal_outgoing(b, t, l, comp):
                if t == 0:
                    return Constraint.Skip
                if comp in outgoing_pipes[l]:
                    return p[comp].get_temperature(self.name, t, l) == \
                           b.mix_temp[t, l]
                elif comp in outgoing_comps[l]:
                    return c[comp].get_temperature(t, l) == b.mix_temp[t, l]
                else:
                    return Constraint.Skip

            self.block.outgoing_temp_comps = Constraint(self.model.TIME,
                                                        self.model.lines,
                                                        self.components.keys(),
                                                        rule=_temp_bal_outgoing)
            self.block.outgoing_temp_pipes = Constraint(self.model.TIME,
                                                        self.model.lines,
                                                        p.keys(),
                                                        rule=_temp_bal_outgoing)

        else:

            def _heat_bal(b, t):
                return 0 == sum(
                    self.components[i].get_heat(t) for i in self.components) \
                            + sum(
                    pipe.get_heat(self.name, t) for pipe in p.values())

            self.block.ineq_heat_bal = Constraint(self.model.TIME,
                                                  rule=_heat_bal)

            def _mass_bal(b, t):
                return 0 == sum(
                    self.components[i].get_mflo(t) for i in self.components) \
                            + sum(
                    pipe.get_mflo(self.name, t) for pipe in p.values())

            self.block.ineq_mass_bal = Constraint(self.model.TIME,
                                                  rule=_mass_bal)

    def _make_block(self, model):
        """
        Make a seperate block in the pyomo Concrete model for the Node
        :param model: The model to which it should be added
        :return:
        """
        # TODO Make base class
        assert model is not None, 'Top level model must be initialized first'
        self.model = model
        # If block is already present, remove it
        if self.model.component(self.name) is not None:
            self.model.del_component(self.name)
        self.model.add_component(self.name, Block())
        self.block = self.model.__getattribute__(self.name)

        self.logger.info(
            'Optimization block initialized for {}'.format(self.name))

    def get_mflo(self, t):
        """
        Calculate the mass flow into the network

        :return: mass flow
        """

        # TODO Find something better

        m_flo = 0
        for _, comp in self.components.items():
            m_flo += comp.get_mflo(t, compiled=False)

        return m_flo


class Edge(object):
    def __init__(self, name, edge, start_node, end_node, horizon,
                 time_step, start_time, pipe_model, allow_flow_reversal,
                 temperature_driven):
        """
        Connection object between two nodes in a graph

        :param name: Unique identifier of node (str)
        :param edge: Networkx Edge object
        :param start_node: modesto.Node object
        :param stop_node: modesto.Node object
        :param horizon: Horizon of the problem
        :param time_step: Time step between two points of the problem
        :param pd.Timestamp start_time: Start time of optimization
        :param pipe_model: Type of pipe model to be used
        """

        self.logger = logging.getLogger('modesto.Edge')
        self.logger.info('Initializing Edge {}'.format(name))

        self.name = name
        self.edge = edge

        self.horizon = horizon
        self.time_step = time_step
        self.start_time = start_time

        self.start_node = start_node
        self.end_node = end_node
        self.length = self.get_length()

        self.temperature_driven = temperature_driven

        self.pipe_model = pipe_model
        self.pipe = self.build(pipe_model,
                               allow_flow_reversal)  # TODO Better structure possible?

    def build(self, pipe_model, allow_flow_reversal):
        """
        Creates the supply and pipe components

        :param pipe_model: The name of the pipe ;odel to be used
        :param allow_flow_reversal: True if flow reversal is allowed
        :return: The pipe object
        """

        self.pipe_model = pipe_model

        def str_to_class(str):
            return reduce(getattr, str.split("."), sys.modules[__name__])

        try:
            cls = str_to_class(pipe_model)
        except AttributeError:
            cls = None

        if cls:
            obj = cls(name=self.name, horizon=self.horizon,
                      time_step=self.time_step,
                      start_node=self.start_node.name,
                      end_node=self.end_node.name, length=self.length,
                      allow_flow_reversal=allow_flow_reversal,
                      temperature_driven=self.temperature_driven)
        else:
            obj = None

        if obj is None:
            raise ValueError("%s is not a valid class name! (pipe %s)" % (
                pipe_model, self.name))

        self.logger.info(
            'Pipe model {} added to {}'.format(pipe_model, self.name))

        return obj

    def compile(self, model):

        self.pipe.compile(model)

    def get_length(self):

        sumsq = 0

        for i in ['x', 'y', 'z']:
            sumsq += (self.start_node.get_loc()[i] - self.end_node.get_loc()[
                i]) ** 2
        return sqrt(sumsq)<|MERGE_RESOLUTION|>--- conflicted
+++ resolved
@@ -1,4 +1,4 @@
-from __future__ import division
+‘from __future__ import division
 
 import collections
 import sys
@@ -267,18 +267,14 @@
         """
 
         missing_params = collections.defaultdict(dict)
-<<<<<<< HEAD
         flag = False
-=======
->>>>>>> 1a81307d
 
         if self.temperature_driven:
             self.add_mf()
 
-        missing_params[None]['general'] = {} 
+        missing_params[None]['general'] = {}
         for name, param in self.params.items():
             if not param.check():
-<<<<<<< HEAD
                 print param
                 missing_params[None]['general'][name] = param.get_description()
                 flag = True
@@ -288,15 +284,6 @@
                 missing_params[node][comp], flag = comp_obj.check_data()
 
         if flag:
-=======
-                missing_params[None]['general'][name] = param.get_description()
-
-        for node, comp_list in self.components.items():
-            for comp, comp_obj in comp_list.items():
-                missing_params[node][comp] = comp_obj.check_data()
-
-        if missing_params:
->>>>>>> 1a81307d
             raise Exception('Following parameters are missing:\n{}'
                             .format(self._print_params(missing_params, disp=False)))
 
