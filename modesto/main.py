from __future__ import division

import sys
from math import sqrt

from pyomo.core.base import ConcreteModel, Objective, Constraint, Set, maximize

from component import *
from pipe import *


class Modesto:
    def __init__(self, horizon, time_step, pipe_model, graph):
        """
        This class allows setting up optimization problems for district energy systems

        :param horizon: The horizon of the optimization problem, in seconds
        :param time_step: The time step between two points
        :param objective: String describing the objective of the optimization problem
        :param pipe_model: String describing the type of model to be used for the pipes
        :param graph: networkx object, describing the structure of the network
        """

        self.model = ConcreteModel()

        self.horizon = horizon
        self.time_step = time_step
        assert (horizon % time_step) == 0, "The horizon should be a multiple of the time step."
        self.n_steps = int(horizon / time_step)
        self.pipe_model = pipe_model
        self.graph = graph
        self.results = None

        self.nodes = {}
        self.edges = {}
        self.components = {}

        # self.weather_data = pd.DataFrame()

        self.logger = logging.getLogger('modesto.main.Modesto')

        self.allow_flow_reversal = True

        self.build(graph)
        self.compiled = False

        self.needed_weather_param = {'Te': 'The ambient temperature [K]'}
        self.weather_param = {}

    def build(self, graph):
        """
        Build the structure of the optimization problem
        Sets up the equations without parameters

        :param graph: Object containing structure of the network, structure and parameters describing component models and design parameters
        :return:
        """
        self.results = None

        self.graph = graph

        self.__build_nodes()
        self.__build_edges()

    def __build_nodes(self):
        """
        Build the nodes of the network, adding components
        and their models

        :return:
        """
        self.nodes = {}
        self.components = {}

        for node in self.graph.nodes:
            # Create the node
            assert node not in self.nodes, "Node %s already exists" % node.name
            self.nodes[node] = (Node(node, self.graph, self.graph.nodes[node], self.horizon, self.time_step))

            # Add the new components
            new_components = self.nodes[node].get_components()
            assert list(set(self.components.keys()).intersection(new_components.keys())) == [], \
                "Component(s) with name(s) %s is not unique!" \
                % str(list(set(self.components).intersection(new_components)))
            self.components.update(new_components)

    def __build_edges(self):
        """
        Build the branches (i.e. pips/connections between nodes)
        adding their models

        :return:
        """

        self.edges = {}

        for edge_tuple in self.graph.edges:
            edge = self.graph[edge_tuple[0]][edge_tuple[1]]
            start_node = self.nodes[edge_tuple[0]]
            end_node = self.nodes[edge_tuple[1]]

            assert edge['name'] not in self.edges, "An edge with name %s already exists" % edge['name']
            assert edge['name'] not in self.components, "A component with name %s already exists" % edge['name']

            # Create the modesto.Edge object
            self.edges[edge['name']] = Edge(edge['name'], edge,
                                            start_node, end_node,
                                            self.horizon, self.time_step,
                                            self.pipe_model, self.allow_flow_reversal)
            # Add the modesto.Edge object to the graph
            self.graph[edge_tuple[0]][edge_tuple[1]]['conn'] = self.edges[edge['name']]
            self.components[edge['name']] = self.edges[edge['name']].pipe

    def change_graph(self):
        # TODO write this
        pass

    def compile(self):
        """
        Compile the optimization problem

        :return:
        """
<<<<<<< HEAD

        # Check if all necessary weather data is available

        for param in self.needed_weather_param:
            assert param in self.weather_param, \
                "No values for weather parameter %s was indicated\n Description: %s" % \
                (param, self.needed_weather_param[param])

        # General parameters
=======
        if self.compiled:
            self.logger.warning('Model was already compiled.')
>>>>>>> 8e793da2
        self.model.TIME = Set(initialize=range(self.n_steps), ordered=True)
        self.model.Te = self.weather_param['Te']

        # Components
        for name, edge in self.edges.items():
            edge.compile(self.model)
        for name, node in self.nodes.items():
            node.compile(self.model)

        self.compiled = True    # Change compilation flag

    def set_objective(self, objtype):
        """
        Set optimization objective.

        :param objtype:
        :return:
        """
        objtypes = ['energy']

        if objtype == 'energy':
            def energy_obj(model):
                return sum(comp.obj_energy() for comp in self.iter_components())
            self.model.OBJ = Objective(rule=energy_obj, sense=maximize)
            # !!! Maximize because heat into the network has negative sign
            self.logger.debug('{} objective set'.format(objtype))

        else:
            self.logger.warning(
                'Objective type {} not recognized. Try one of these: {}'.format(objtype, *objtypes.keys()))
            self.model.OBJ = Objective(expr=1)

    def iter_components(self):
        """
        Function that generates a list of all components in all nodes of model

        :return: Component object list
        """
        return [self.components[comp] for comp in self.components]

    def solve(self, tee=False):
        """
        Solve a new optimization

        :param tee: If True, print the optimization model
        :return:
        """

        if tee:
            self.model.pprint()

        opt = SolverFactory("gurobi")
        self.results = opt.solve(self.model, tee=tee)

    def opt_settings(self, objective=None, horizon=None, time_step=None, pipe_model=None, allow_flow_reversal=None):
        """
        Change the setting of the optimization problem

        :param objective: Name of the optimization objective
        :param horizon: The horizon of the problem, in seconds
        :param time_step: The time between two points, in secinds
        :param pipe_model: The name of the type of pipe model to be used
        :param allow_flow_reversal: Boolean indicating whether mass flow reversals are possible in the pipes
        :return:
        """
        if objective is not None:  # TODO Do we need this to be defined at the top level of modesto?
            self.objective = objective
        if horizon is not None:
            self.horizon = horizon
        if time_step is not None:
            self.objective = time_step
        if pipe_model is not None:
            self.pipe_model = pipe_model
        if allow_flow_reversal is not None:
            self.allow_flow_reversal = allow_flow_reversal

    def change_user_behaviour(self, comp, kind, new_data):
        """
        Change the user behaviour of a certain component

        :param comp: Name of the component
        :param kind: Name of the kind of user data (e.g. mDHW)
        :param new_data: The new data, in a dataframe (index is time)
        :return:
        """
        # TODO Add resampling
        assert comp in self.components, "%s is not recognized as a valid component" % comp
        self.components[comp].change_user_behaviour(kind, new_data)

    def change_weather(self, param, val):
        """
        Change the weather

        :param param: Name of the parameter
        :param val: The new data that describes the weather, in a dataframe (index is time), columns are the different required signals
        :return:
        """
        assert param in self.needed_weather_param, '%s is not recognized as a valid weather parameter' % param
        assert isinstance(val, pd.DataFrame), '%s should be a pandas DataFrame object' % param
        self.weather_param[param] = val

    def change_design_param(self, comp, param, val):
        """
        Change a design parameter

        :param comp: Name of the component
        :param param: name of the parameter
        :param val: New value of the parameter
        :return:
        """
        assert comp in self.components, "%s is not recognized as a valid component" % comp
        self.components[comp].change_design_param(param, val)

    def change_initial_cond(self, comp, state, val):
        """
        Change the initial condition of a state

        :param comp: Name of the component
        :param state: Name of the state
        :param val: New initial value of the state
        :return:
        """
        assert comp in self.components, "%s is not recognized as a valid component" % comp
        self.components[comp].change_initial_condition(state, val)

    def get_result(self, comp, name):
        """
        Returns the numerical values of a certain variable/parameter after optimization

        :param comp: Name of the component to which the variable belongs
        :param name: Name of the needed variable/parameter
        :return: A list containing all values of the variable/parameter over the time horizon
        """

        assert self.results is not None, 'The optimization problem has not been solved yet.'
        assert comp in self.components, '%s is not a valid component name' % comp

        result = []

        try:  # Variable
            for i in self.model.TIME:
                eval('result.append(self.components[comp].block.' + name + '.values()[i].value)')

            return result

        except AttributeError:

            try:  # Parameter
                result = eval('self.components[comp].block.' + name + '.values()')

                return result

            except AttributeError:  # Given name is neither a parameter nor a variable
                self.logger.warning('The variable/parameter {}.{} does not exist, skipping collection of result'.format(comp, name))


class Node(object):
    def __init__(self, name, graph, node, horizon, time_step):
        """
        Class that represents a geographical network location,
        associated with a number of components and connected to other nodes through edges

        :param name: Unique identifier of node (str)
        :param graph: Networkx Graph object
        :param node: Networkx Node object
        :param horizon: Horizon of the problem
        :param time_step: Time step between two points of the problem
        """
        self.horizon = horizon
        self.time_step = time_step

        self.logger = logging.getLogger('modesto.Node')
        self.logger.info('Initializing Node {}'.format(name))

        self.name = name
        self.graph = graph
        self.node = node
        self.loc = self.get_loc

        self.model = None
        self.block = None
        self.comps = {}

        self.build()

    def __get_data_point(self, name):
        assert name in self.node, "%s is not stored in the networkx node object for %s" % (name, self.name)
        return self.node[name]

    def get_loc(self):
        x = self.__get_data_point('x')
        y = self.__get_data_point('y')
        z = self.__get_data_point('z')
        return {'x': x, 'y': y, 'z': z}

    def get_components(self):
        """
        Collects the components and their type belonging to this node

        :return: A dict, with keys the names of the components, values the Component objects
        """
        return self.comps

    def add_comp(self, name, ctype):
        """
        Add component to Node. No component with the same name may exist in this node.

        :param name: name of the component
        :param ctype: type of the component
        :return:
        """

        assert name not in self.comps, 'Name must be a unique identifier for this node'

        def str_to_class(str):
            return reduce(getattr, str.split("."), sys.modules[__name__])

        try:
            cls = str_to_class(ctype)
        except AttributeError:
            cls = None

        if cls:
            obj = cls(name, self.horizon, self.time_step)
        else:
            obj = None

        assert obj is not None, "%s is not a valid class name! (component is %s, in node %s)" % (ctype, name, self.name)

        self.logger.info('Component {} added to {}'.format(name, self.name))

        return obj

    def build(self):
        """
        Compile this model and all of its submodels

        :param model: top level model
        :return: A list of the names of components that have been added
        """
        for component, type in self.__get_data_point("comps").items():
            self.comps[component] = self.add_comp(component, type)

        self.logger.info('Build of {} finished'.format(self.name))

    def compile(self, model):
        self._make_block(model)

        for name, comp in self.comps.items():
            comp.compile(model, self.block)

        self._add_bal()

        self.logger.info('Compilation of {} finished'.format(self.name))

    def _add_bal(self):
        """
        Add balance equations after all blocks for this node and subcomponents have been compiled

        :return:
        """

        def pipe(graph, edgetuple):
            """
            Return Pipe model in specified edge of graph

            :param graph: Graph in which the edge is contained
            :param edgetuple: Tuple representation of edge
            :return:
            """
            return graph.get_edge_data(*edgetuple)['conn'].pipe

        edges = list(self.graph.in_edges(self.name)) + list(self.graph.out_edges(self.name))

        def _heat_bal(b, t):
            return 0 == sum(self.comps[i].get_heat(t) for i in self.comps) \
                        + sum(
                pipe(self.graph, edge).get_heat(self.name, t) for edge in edges)

        def _mass_bal(b, t):
            return 0 == sum(self.comps[i].get_mflo(t) for i in self.comps) \
                        + sum(
                pipe(self.graph, edge).get_mflo(self.name, t) for edge in edges)

        self.block.ineq_heat_bal = Constraint(self.model.TIME, rule=_heat_bal)
        self.block.ineq_mass_bal = Constraint(self.model.TIME, rule=_mass_bal)

    def _make_block(self, model):
        """
        Make a seperate block in the pyomo Concrete model for the Node
        :param model: The model to which it should be added
        :return:
        """
        # TODO Make base class
        assert model is not None, 'Top level model must be initialized first'
        self.model = model
        # If block is already present, remove it
        if self.model.component(self.name) is not None:
            self.model.del_component(self.name)
        self.model.add_component(self.name, Block())
        self.block = self.model.__getattribute__(self.name)

        self.logger.info(
            'Optimization block initialized for {}'.format(self.name))


class Edge(object):
    def __init__(self, name, edge, start_node, end_node, horizon, time_step, pipe_model, allow_flow_reversal):
        """
        Connection object between two nodes in a graph

        :param name: Unique identifier of node (str)
        :param edge: Networkx Edge object
        :param start_node: modesto.Node object
        :param stop_node: modesto.Node object
        :param horizon: Horizon of the problem
        :param time_step: Time step between two points of the problem
        :param pipe_model: Type of pipe model to be used
        """

        self.logger = logging.getLogger('modesto.Edge')
        self.logger.info('Initializing Edge {}'.format(name))

        self.name = name
        self.edge = edge

        self.horizon = horizon
        self.time_step = time_step

        self.start_node = start_node
        self.end_node = end_node
        self.length = self.get_length()

        self.pipe_model = pipe_model
        self.pipe = self.build(pipe_model, allow_flow_reversal)  # TODO Better structure possible?

    def build(self, pipe_model, allow_flow_reversal):

        self.pipe_model = pipe_model

        def str_to_class(str):
            return reduce(getattr, str.split("."), sys.modules[__name__])

        try:
            cls = str_to_class(pipe_model)
        except AttributeError:
            cls = None

        if cls:
            obj = cls(self.name, self.horizon, self.time_step, self.start_node.name,
                      self.end_node.name, self.length, allow_flow_reversal=allow_flow_reversal)
        else:
            obj = None

        assert obj is not None, "%s is not a valid class name! (pipe %s)" % (pipe_model, self.name)

        self.logger.info('Pipe model {} added to {}'.format(pipe_model, self.name))

        return obj

    def compile(self, model):

        self.pipe.compile(model)

    def get_length(self):

        sumsq = 0

        for i in ['x', 'y', 'z']:
            sumsq += (self.start_node.get_loc()[i] - self.end_node.get_loc()[i]) ** 2
        return sqrt(sumsq)<|MERGE_RESOLUTION|>--- conflicted
+++ resolved
@@ -121,7 +121,10 @@
 
         :return:
         """
-<<<<<<< HEAD
+        
+        # Check if not compiled already
+        if self.compiled:
+            self.logger.warning('Model was already compiled.')
 
         # Check if all necessary weather data is available
 
@@ -131,10 +134,6 @@
                 (param, self.needed_weather_param[param])
 
         # General parameters
-=======
-        if self.compiled:
-            self.logger.warning('Model was already compiled.')
->>>>>>> 8e793da2
         self.model.TIME = Set(initialize=range(self.n_steps), ordered=True)
         self.model.Te = self.weather_param['Te']
 
