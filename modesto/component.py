from __future__ import division

import logging
import sys
from math import pi, log, exp

from pyomo.core.base import Block, Param, Var, Constraint, NonNegativeReals, value, Set, Binary
from modesto.submodel import Submodel
from modesto.parameter import StateParameter, DesignParameter, UserDataParameter, SeriesParameter, WeatherDataParameter


def str_to_comp(string):
    """
    Convert string to class initializer

    :param string: name of class to be initialized
    :return:
    """
    return reduce(getattr, string.split("."), sys.modules[__name__])


class Component(Submodel):
    def __init__(self, name=None, direction=None, temperature_driven=False):
        """
        Base class for components

        :param name: Name of the component
        :param horizon: Horizon of the optimization problem, in seconds
        :param time_step: Time between two points
        :param params: Required parameters to set up the model (dict)
        :param direction: Indicates  direction of positive heat and mass flows. 1 means into the network (producer node), -1 means into the component (consumer node)
        """
        Submodel.__init__(self, name=name, temperature_driven=temperature_driven)

        self.logger = logging.getLogger('modesto.component.Component')
        self.logger.info('Initializing Component {}'.format(name))

        self.block = None  # The component model

        if direction is None:
            raise ValueError('Set direction either to 1 or -1.')
        elif direction not in [-1, 1]:
            raise ValueError('Direction should be -1 or 1.')
        self.direction = direction

    def create_params(self):
        """
        Create all required parameters to set up the model

        :return: a dictionary, keys are the names of the parameters, values are the Parameter objects
        """

        params = {'time_step':
                      DesignParameter('time_step',
                                       unit='s',
                                       description='Time step with which the component model will be discretized'),
                  'horizon':
                       DesignParameter('horizon',
                                       unit='s',
                                       description='Horizon of the optimization problem')}
        return params

	def change_param_object(self, name, new_object):
		"""
		Replace a parameter object by a new one

		:param new_object: The new parameter object
        :param name: The name of the parameter to be changed
        :return:
        """

        if name not in self.params:
            raise KeyError('{} is not recognized as a parameter of {}'.format(name, self.name))
        if not type(self.params[name]) is type(new_object):
            raise TypeError('When changing the {} parameter object, you should use '
                            'the same type as the original parameter.'.format(name))

        self.params[name] = new_object

    def get_param_value(self, name, time=None):
        """
        Gets value of specified design param. Returns "None" if unknown

        :param name: Name of the parameter (str)
        :param time: If parameter consists of a series of values, the value at a certain can be selected time
        :return:
        """

        try:
            param = self.params[name]
        except KeyError:
            param = None
            self.logger.warning('Parameter {} does not (yet) exist in this component'.format(name))

        return param.get_value(time)

    def get_temperature(self, t, line):
        """
        Return temperature in one of both lines at time t

        :param t: time
        :param line: 'supply' or 'return'
        :return:
        """
        if not self.temperature_driven:
            raise ValueError('The model is not temperature driven, with no supply temperature variables')
        if self.block is None:
            raise Exception("The optimization model for %s has not been compiled" % self.name)
        if not line in self.params['lines'].v():
            raise ValueError('The input line can only take the values from {}'.format(self.params['lines'].v()))

        return self.block.temperatures[line, t]

    def get_heat(self, t):
        """
        Return heat_flow variable at time t

        :param t:
        :return:
        """
        if self.block is None:
            raise Exception("The optimization model for %s has not been compiled" % self.name)
        return self.direction * self.block.heat_flow[t]

    def is_heat_source(self):
        return False

    def get_mflo(self, t):
        """
        Return mass_flow variable at time t

        :param t:
        :param compiled: If True, the compilation of the model is assumed to be finished. If False, other means to get to the mass flow are used
        :return:
        """
        if self.block is None:
            raise Exception("The optimization model for %s has not been compiled" % self.name)
        return self.direction * self.block.mass_flow[t]

    def get_direction(self):
        """
        Return direction

        :return:
        """
        return self.direction

    def get_slack(self, slack_name, t):
        """
        Get the value of a slack variable at a certain time

        :param slack_name: Name of the slack variable
        :param t: Time
        :return: Value of slack
        """

        return self.block.find_component(slack_name)[t]

    def get_investment_cost(self):
        """
        Get the investment cost of this component. For a generic component, this is currently 0, but as components with price data are added, the cost parameter is used to get this value.

        :return: Cost in EUR
        """
        # TODO: express cost with respect to economic lifetime

        return 0

    def make_slack(self, slack_name, time_axis):
        self.slack_list.append(slack_name)
        self.block.add_component(slack_name, Var(time_axis, within=NonNegativeReals))
        return self.block.find_component(slack_name)

    def constrain_value(self, variable, bound, ub=True, slack_variable=None):
        """

        :param variable: variable that needs to be constrained, this is only a single value
        :param bound: The value by which the variable needs to be bounded
        :param ub: if True, this will impose an upper boundary, if False a lower boundary is imposed
        :param slack_variable: The variable that describes the slack
        :return:
        """

        # TODO make two-sided constraints (with possible double slack?) possible

        if ub is True:
            f = 1
        else:
            f = -1

        if slack_variable is None:
            return f * variable <= f * bound
        else:
            return f * variable <= f * bound + slack_variable

    def change_param(self, param, new_data):
        """
        Change the value of a parameter

        :param param: Name of the kind of user data
        :param new_data: The new value of the parameter
        :return:
        """
        if param not in self.params:
            raise Exception("{} is not recognized as a valid parameter for {}".format(param, self.name))

        self.params[param].change_value(new_data)

    def check_data(self):
        """
        Check if all data required to build the optimization problem is available

        :return missing_params: dict containing all missing parameters and their descriptions
        :return flag: True if there are missing params, False if not
        """
        missing_params = {}
        flag = False

        for name, param in self.params.items():
            if not param.check():
                missing_params[name] = self.get_param_description(name)
                flag = True

        return missing_params, flag

    def get_param_description(self, name):
        """
        Returns a string containing the description of a parameter

        :param name: Name of the parameter. If None, all parameters are returned
        :return: A dict of all descriptions
        """

        if name not in self.params:
            raise KeyError('{} is not an existing parameter for {}'.format(name, self.name))
        else:
            return self.params[name].get_description()

    def obj_energy(self):
        """
        Yield summation of energy variables for objective function, but only for relevant component types

        :return:
        """
        return 0

    def obj_fuel_cost(self):
        """
        Yield summation of energy variables for objective function, but only for relevant component types

        :return:
        """
        return 0

    def get_known_mflo(self, t, start_time):

        """
        Calculate the mass flow into the network, provided the injections and extractions at all nodes are already given

        :return: mass flow at time t
        """

        self.update_time(start_time, self.params['time_step'].v(), self.params['horizon'].v())
        try:
            return self.direction * self.params['heat_profile'].v(t) * self.params['mult'].v() \
                   / self.cp / self.params['delta_T'].v()
        except:
            try:
                return self.direction * self.params['heat_profile'].v(t) \
                       / self.cp / self.params['delta_T'].v()
            except:
                return None

    def get_direction(self):
        """
        Return direction

        :return:
        """
        return self.direction

    def obj_co2_cost(self):
        """
        Yield summation of CO2 cost

        :return:
        """
        return 0

    def compile(self, model, start_time):
        """
        Compiles the component model

        :param model: The main optimization model
        :param block: The component block, part of the main optimization
        :param start_time: STart_tine of the optimization
        :return:
        """

        self.set_time_axis()
        self._make_block(model)
        self.update_time(start_time,
                         time_step=self.params['time_step'].v(),
                         horizon=self.params['horizon'].v())



class FixedProfile(Component):
    def __init__(self, name=None, direction=None,
                 temperature_driven=False):
        """
        Class for a component with a fixed heating profile

        :param name: Name of the building
        :param direction: Indicates  direction of positive heat and mass flows. 1 means into the network (producer node), -1 means into the component (consumer node)
        """
        Component.__init__(self,
                           name=name,
                           direction=direction,
                           temperature_driven=temperature_driven)

        self.params = self.create_params()

    def create_params(self):
        """
        Creates all necessary parameters for the component

        :returns
        """

        params = Component.create_params(self)

        params.update({
            'delta_T': DesignParameter('delta_T',
                                       'Temperature difference across substation',
                                       'K'),
            'mult': DesignParameter('mult',
                                    'Number of buildings in the cluster',
                                    '-'),
            'heat_profile': UserDataParameter('heat_profile',
                                              'Heat use in one (average) building',
                                              'W'),
        })

        if self.temperature_driven:
            params['mass_flow'] = UserDataParameter('mass_flow',
                                                    'Mass flow through one (average) building substation',
                                                    'kg/s'
                                                    )
            params['temperature_supply'] = StateParameter('temperature_supply',
                                                          'Initial supply temperature at the component',
                                                          'K',
                                                          'fixedVal',
                                                          slack=True)
            params['temperature_return'] = StateParameter('temperature_return',
                                                          'Initial return temperature at the component',
                                                          'K',
                                                          'fixedVal')
            params['temperature_max'] = DesignParameter('temperature_max',
                                                        'Maximun allowed water temperature at the component',
                                                        'K')
            params['temperature_min'] = DesignParameter('temperature_min',
                                                        'Minimum allowed temperature at the component',
                                                        'K')
            params['lines'] = DesignParameter('lines',
                                              unit='-',
                                              description='List of names of the lines that can be found in the network, e.g. '
                                                          '\'supply\' and \'return\'',
                                              val=['supply', 'return'])

        return params

<<<<<<< HEAD
    def partial_compile(self, model, block, start_time, heat_profile=None):
=======
    def compile(self, model, start_time):
>>>>>>> 120bca92
        """
        Build the structure of fixed profile

        :param model: The main optimization model
        :param pd.Timestamp start_time: Start time of optimization horizon.
        :return:
        """
        Component.compile(self, model, start_time)

        mult = self.params['mult']
        delta_T = self.params['delta_T']

        if heat_profile is None:
            heat_profile = self.params['heat_profile'].v()

        def _mass_flow(b, t):
            return mult.v() * heat_profile[t] / self.cp / delta_T.v()

        def _heat_flow(b, t):
            return mult.v() * heat_profile[t]

        self.block.mass_flow = Param(self.TIME, rule=_mass_flow)
        self.block.heat_flow = Param(self.TIME, rule=_heat_flow)

        if self.temperature_driven:
            lines = self.params['lines'].v()
            self.block.temperatures = Var(lines, self.TIME)

            def _decl_temperatures(b, t):
                if t == 0:
                    return Constraint.Skip
                elif b.mass_flow[t] == 0:
                    return Constraint.Skip
                else:
                    return b.temperatures['supply', t] - b.temperatures['return', t] == \
                           b.heat_flow[t] / b.mass_flow[t] / self.cp

            def _init_temperatures(b, l):
                return b.temperatures[l, 0] == self.params['temperature_' + l].v()

            uslack = self.make_slack('temperature_max_uslack', self.TIME)
            lslack = self.make_slack('temperature_max_l_slack', self.TIME)

            ub = self.params['temperature_max'].v()
            lb = self.params['temperature_min'].v()

            def _max_temp(b, t):
                return self.constrain_value(b.temperatures['supply', t],
                                            ub,
                                            ub=True,
                                            slack_variable=uslack[t])

            def _min_temp(b, t):
                return self.constrain_value(b.temperatures['supply', t],
                                            lb,
                                            ub=False,
                                            slack_variable=lslack[t])

            self.block.max_temp = Constraint(self.TIME, rule=_max_temp)
            self.block.min_temp = Constraint(self.TIME, rule=_min_temp)

            self.block.decl_temperatures = Constraint(self.TIME, rule=_decl_temperatures)
            self.block.init_temperatures = Constraint(lines, rule=_init_temperatures)

        self.logger.info('Optimization model {} {} compiled'.
                         format(self.__class__, self.name))


class VariableProfile(Component):
    # TODO Assuming that variable profile means State-Space model

    def __init__(self, name, direction, temperature_driven=False):
        """
        Class for components with a variable heating profile

        :param name: Name of the building
        :param direction: Standard heat and mass flow direction for positive flows. 1 for producer components, -1 for consumer components
        """
        Component.__init__(self,
                           name=name,
                           direction=direction,
                           temperature_driven=temperature_driven)

        self.params = self.create_params()

    def compile(self, model, start_time):
        """
        Build the structure of a component model

        :param ContreteModel model: The optimization model
        :param pd.Timestamp start_time: Start time of optimization horizon.
        :return:
        """

        Component.compile(self, model, start_time)


class BuildingFixed(FixedProfile):
    def __init__(self, name, temperature_driven=False):
        """
        Class for building models with a fixed heating profile

        :param name: Name of the building
        """
        Component.__init__(self,
                           name=name,
                           direction=-1,
                           temperature_driven=temperature_driven)

    def create_params(self):
        params = FixedProfile.create_params(self)

        params['COP'] = DesignParameter('COP',
                                        description='COP of the local heat pump',
                                        unit='-',
                                        val=1)

        return params

    def compile(self, topmodel, parent, start_time):
        self.update_time(start_time)

        FixedProfile.partial_compile(self, topmodel, parent, start_time,
                                     heat_profile=self.params['heat_profile'].v()/self.params['COP'].v())


class BuildingVariable(Component):

    def __init__(self, name, temperature_driven=False):
        """
        Class for a building with a variable heating profile

        :param name: Name of the building
        """
        Component.__init__(self,
                           name=name,
                           direction=-1,
                           temperature_driven=temperature_driven)


class ProducerFixed(FixedProfile):

    def __init__(self, name, temperature_driven=False):
        """
        Class that describes a fixed producer profile

        :param name: Name of the building
        """
        Component.__init__(self,
                           name=name,
                           direction=1,
                           temperature_driven=temperature_driven)

        self.params['mult'].change_value(1)

    def is_heat_source(self):
        return True

    def compile(self, topmodel, parent, start_time):

        FixedProfile.partial_compile(self, topmodel, parent, start_time)


class ProducerVariable(Component):
    def __init__(self, name, temperature_driven=False):
        """
        Class that describes a variable producer

        :param name: Name of the building
        """

        Component.__init__(self,
                           name=name,
                           direction=1,
                           temperature_driven=temperature_driven)

        self.params = self.create_params()

        self.logger = logging.getLogger('modesto.components.VarProducer')
        self.logger.info('Initializing VarProducer {}'.format(name))

    def is_heat_source(self):
        return True

    def create_params(self):

        params = Component.create_params(self)
        params.update({
            'efficiency': DesignParameter('efficiency',
                                          'Efficiency of the heat source',
                                          '-'),
            'PEF': DesignParameter('PEF',
                                   'Factor to convert heat source to primary energy',
                                   '-'),
            'CO2': DesignParameter('CO2',
                                   'amount of CO2 released when using primary energy source',
                                   'kg/kWh'),
            'fuel_cost': UserDataParameter('fuel_cost',
                                           'cost of fuel/electricity to generate heat',
                                           'euro/kWh'),
            'Qmax': DesignParameter('Qmax',
                                    'Maximum possible heat output',
                                    'W'),
            'Qmin': DesignParameter('Qmax',
                                    'Minimum possible heat output',
                                    'W',
                                    val=0),
            'ramp': DesignParameter('ramp',
                                    'Maximum ramp (increase in heat output)',
                                    'W/s'),
            'ramp_cost': DesignParameter('ramp_cost',
                                         'Ramping cost',
                                         'euro/(W/s)'),
            'cost_inv': SeriesParameter('cost_inv',
                                        description='Investment cost as a function of Qmax',
                                        unit='EUR',
                                        unit_index='W',
                                        val=0),
            'CO2_price': UserDataParameter('CO2_price',
                                           'CO2 price',
                                           'euro/kg CO2')
                })

        if self.temperature_driven:
            params['mass_flow'] = UserDataParameter('mass_flow',
                                                    'Flow through the production unit substation',
                                                    'kg/s')
            params['temperature_max'] = DesignParameter('temperature_max',
                                                        'Maximum allowed water temperature',
                                                        'K')
            params['temperature_min'] = DesignParameter('temperature_min',
                                                        'Minimum allowed water temperature',
                                                        'K')
            params['temperature_supply'] = StateParameter('temperature_supply',
                                                          'Initial supply temperature at the component',
                                                          'K',
                                                          'fixedVal')
            params['temperature_return'] = StateParameter('temperature_return',
                                                          'Initial return temperature at the component',
                                                          'K',
                                                          'fixedVal')
            params['lines'] = DesignParameter('lines',
                                              unit='-',
                                              description='List of names of the lines that can be found in the network, e.g. '
                                                          '\'supply\' and \'return\'',
                                              val=['supply', 'return'])
        return params

    def compile(self, model, start_time):
        """
        Build the structure of a producer model

        :return:
        """
        Component.compile(self, model, start_time)

        self.block.heat_flow = Var(self.TIME)
        self.block.ramping_cost = Var(self.TIME)

        if not self.params['Qmin'].v() == 0:
            self.block.on = Var(self.TIME, within=Binary)
            def _min_heat(b, t):
                return self.params['Qmin'].v() * b.on[t] <= b.heat_flow[t]

            def _max_heat(b, t):
                return b.heat_flow[t] <= self.params['Qmax'].v() * b.on[t]

        else:
            def _min_heat(b, t):
                return b.heat_flow[t] >= self.params['Qmin'].v()

            def _max_heat(b, t):
                return b.heat_flow[t] <= self.params['Qmax'].v()

        self.block.min_heat = Constraint(self.TIME, rule=_min_heat)
        self.block.max_heat = Constraint(self.TIME, rule=_max_heat)

        if self.temperature_driven:

            lines = self.params['lines'].v()

            def _mass_flow(b, t):
                return self.params['mass_flow'].v(t)

            self.block.mass_flow = Param(self.TIME, rule=_mass_flow)

            def _decl_init_heat_flow(b):
                return b.heat_flow[0] == (self.params['temperature_supply'].v() -
                                          self.params['temperature_return'].v()) * \
                                         self.cp * b.mass_flow[0]

            self.block.decl_init_heat_flow = Constraint(rule=_decl_init_heat_flow)

        else:
            self.block.mass_flow = Var(self.TIME, within=NonNegativeReals)

        def _decl_upward_ramp(b, t):
            if t == 0:
                return Constraint.Skip
            else:
                return b.heat_flow[t] - b.heat_flow[t - 1] <= self.params['ramp'].v() * self.params['time_step'].v()

        def _decl_downward_ramp(b, t):
            if t == 0:
                return Constraint.Skip
            else:
                return b.heat_flow[t - 1] - b.heat_flow[t] <= self.params['ramp'].v() * self.params['time_step'].v()

        def _decl_upward_ramp_cost(b, t):
            if t == 0:
                return b.ramping_cost[t] == 0
            else:
                return b.ramping_cost[t] >= (b.heat_flow[t] - b.heat_flow[t - 1]) * self.params['ramp_cost'].v()

        def _decl_downward_ramp_cost(b, t):
            if t == 0:
                return Constraint.Skip
            else:
                return b.ramping_cost[t] >= (b.heat_flow[t - 1] - b.heat_flow[t]) * self.params['ramp_cost'].v()

        self.block.decl_upward_ramp = Constraint(self.TIME, rule=_decl_upward_ramp)
        self.block.decl_downward_ramp = Constraint(self.TIME, rule=_decl_downward_ramp)
        self.block.decl_downward_ramp_cost = Constraint(self.TIME, rule=_decl_downward_ramp_cost)
        self.block.decl_upward_ramp_cost = Constraint(self.TIME, rule=_decl_upward_ramp_cost)

        if self.temperature_driven:

            self.block.temperatures = Var(lines, self.TIME)

            def _limit_temperatures(b, t):
                return self.params['temperature_min'].v() <= b.temperatures['supply', t] <= self.params[
                    'temperature_max'].v()

            self.block.limit_temperatures = Constraint(self.TIME, rule=_limit_temperatures)

            def _decl_temperatures(b, t):
                if t == 0:
                    return Constraint.Skip
                elif b.mass_flow[t] == 0:
                    return Constraint.Skip
                else:
                    return b.temperatures['supply', t] - b.temperatures['return', t] == b.heat_flow[t] / b.mass_flow[
                        t] / self.cp

            def _init_temperature(b, l):
                return b.temperatures[l, 0] == self.params['temperature_' + l].v()

            def _decl_temp_mf0(b, t):
                if (not t == 0) and b.mass_flow[t] == 0:
                    return b.temperatures['supply', t] == b.temperatures['supply', t - 1]
                else:
                    return Constraint.Skip

            self.block.decl_temperatures = Constraint(self.TIME, rule=_decl_temperatures)
            self.block.init_temperatures = Constraint(lines, rule=_init_temperature)
            self.block.dec_temp_mf0 = Constraint(self.TIME, rule=_decl_temp_mf0)

    def get_ramp_cost(self, t):
        return self.block.ramping_cost[t]

    def get_investment_cost(self):
        """
        Get investment cost of variable producer as a function of the nominal power rating.

        :return: Cost in EUR
        """
        return self.params['cost_inv'].v(self.params['Qmax'].v())

    def obj_energy(self):
        """
        Generator for energy objective variables to be summed
        Unit: kWh (primary energy)

        :return:
        """

        eta = self.params['efficiency'].v()
        pef = self.params['PEF'].v()

        return sum(pef / eta * (self.get_heat(t)) * self.params['time_step'].v() / 3600 / 1000 for t in self.TIME)

    def obj_fuel_cost(self):
        """
        Generator for cost objective variables to be summed
        Unit: euro

        :return:
        """
        cost = self.params['fuel_cost'].v()  # cost consumed heat source (fuel/electricity)
        eta = self.params['efficiency'].v()
        return sum(cost[t] / eta * self.get_heat(t) / 3600 * self.params['time_step'].v() / 1000 for t in self.TIME)

    def obj_cost_ramp(self):
        """
        Generator for cost objective variables to be summed
        Unit: euro

        :return:
        """
        cost = self.params['fuel_cost'].v()  # cost consumed heat source (fuel/electricity)
        eta = self.params['efficiency'].v()
        return sum(self.get_ramp_cost(t) + cost[t] / eta * self.get_heat(t)
                   / 3600 * self.params['time_step'].v() / 1000 for t in self.TIME)

    def obj_co2(self):
        """
        Generator for CO2 objective variables to be summed
        Unit: kg CO2

        :return:
        """

        eta = self.params['efficiency'].v()
        pef = self.params['PEF'].v()
        co2 = self.params['CO2'].v()  # CO2 emission per kWh of heat source (fuel/electricity)
        return sum(co2 / eta * self.get_heat(t) * self.params['time_step'].v() / 3600 / 1000 for t in self.TIME)

    def obj_temp(self):
        """
        Generator for supply and return temperatures to be summed
        Unit: K

        :return:
        """

        # return sum((70+273.15 - self.get_temperature(t, 'supply'))**2 for t in range(self.n_steps))

        return sum(self.get_temperature(t, 'supply') for t in self.TIME)

    def get_known_mflo(self, t, start_time):
        return 0

    def obj_co2_cost(self):
        """
        Generator for CO2 cost objective variables to be summed
        Unit: euro

        :return:
        """

        eta = self.params['efficiency'].v()
        pef = self.params['PEF'].v()
        co2 = self.params['CO2'].v()  # CO2 emission per kWh of heat source (fuel/electricity)
        co2_price = self.params['CO2_price'].v()
<<<<<<< HEAD
        return sum(co2_price[t] * co2 / eta * self.get_heat(t) *
                   self.time_step / 3600 / 1000 for t in range(self.n_steps))
=======
>>>>>>> 120bca92

        return sum(co2_price[t] * co2 / eta * self.get_heat(t) * self.params['time_step'].v() / 3600 / 1000 for t in self.TIME)

class RenewableEnergySource(Component):
    def __init__(self, name, horizon, time_step, temperature_driven=False):
        """
        A renewable energy source (e.g. wind, solar) with known energy generation profile and possible curtailment

        :param name: Name of the solar panel
        :param horizon: Optimization horizon in seconds
        :param time_step: Time step in seconds
        :param temperature_driven: Indicates whether temperatures should be variables
        """

        super(RenewableEnergySource, self).__init__(name=name, horizon=horizon,
                                                    time_step=time_step, direction=1,
                                                    temperature_driven=temperature_driven)

        self.params = self.create_params()

        self.logger = logging.getLogger('modesto.components.RES')
        self.logger.info('Initializing RES {}'.format(name))

    def compile(self, model, block, start_time):
        """
        Compile this component's equations

        :param topmodel:
        :param parent:
        :param pd.Timestamp start_time: Start time of optimization horizon.
        :return:
        """
        Component.compile(self, model, block, start_time)

        heat_profile = self.params['heat_profile'].v()

        def _heat_flow_max(m, t):
            return heat_profile[t]

        self.block.heat_flow_max = Param(self.model.TIME, rule=_heat_flow_max)
        self.block.heat_flow = Var(self.model.TIME, within=NonNegativeReals)
        self.block.heat_flow_curt = Var(self.model.TIME, within=NonNegativeReals)

        self.block.mass_flow = Var(self.model.TIME)

        # Equations

        def _heat_bal(m, t):
            return m.heat_flow[t] + m.heat_flow_curt[t] == m.heat_flow_max[t]

        def _ener_bal(m, t):
            return m.mass_flow[t] == m.heat_flow[t] / self.cp / self.params['delta_T'].v()

        self.block.eq_heat_bal = Constraint(self.model.TIME, rule=_heat_bal)
        self.block.eq_ener_bal = Constraint(self.model.TIME, rule=_ener_bal)

    def create_params(self):
        params = {
            'delta_T': DesignParameter('delta_T', 'Temperature difference between in- and outlet', 'K'),
            'heat_profile': UserDataParameter(name='heat_profile',
                                              description='Maximum heat generation per unit area of the solar panel',
                                              unit='W/m2',
                                              time_step=self.time_step,
                                              horizon=self.horizon),
            # 'cost_inv': SeriesParameter(name='cost_inv',
            #                             description='Investment cost in function of installed area',
            #                             unit='EUR',
            #                             unit_index='m2',
            #                             val=250)  # Average cost/m2 from SDH fact sheet, Sorensen et al., 2012
            # see http://solar-district-heating.eu/Portals/0/Factsheets/SDH-WP3-D31-D32_August2012.pdf
        }
        return params


class SolarThermalCollector(Component):
    def __init__(self, name, temperature_driven=False):
        """
        Solar thermal panel with fixed maximal production. Excess heat is curtailed in order not to make the optimisation infeasible.

        :param name: Name of the solar panel
<<<<<<< HEAD
        :param horizon: Optimization horizon in seconds
        :param time_step: Time step in seconds
        :param temperature_driven: Indicates whether temperatures should be variables
=======
        :param temperature_driven:
>>>>>>> 120bca92
        """
        Component.__init__(self, name=name, direction=1,
                           temperature_driven=temperature_driven)

        self.params = self.create_params()

        self.logger = logging.getLogger('modesto.components.SolThermCol')
        self.logger.info('Initializing SolarThermalCollector {}'.format(name))

    def create_params(self):

        params = Component.create_params(self)

        params.update({
            'area': DesignParameter('area', 'Surface area of panels', 'm2'),
            'delta_T': DesignParameter('delta_T', 'Temperature difference between in- and outlet', 'K'),
            'heat_profile': UserDataParameter(name='heat_profile',
                                              description='Maximum heat generation per unit area of the solar panel',
                                              unit='W/m2'),
            'cost_inv': SeriesParameter(name='cost_inv',
                                        description='Investment cost in function of installed area',
                                        unit='EUR',
                                        unit_index='m2',
                                        val=250)  # Average cost/m2 from SDH fact sheet, Sorensen et al., 2012
            # see http://solar-district-heating.eu/Portals/0/Factsheets/SDH-WP3-D31-D32_August2012.pdf
        })
        return params

    def compile(self, model, start_time):
        """
        Compile this component's equations

        :param model: The optimization model
        :param block: The component model object
        :param pd.Timestamp start_time: Start time of optimization horizon.
        :return:
        """
        Component.compile(self, model, start_time)

        heat_profile = self.params['heat_profile'].v()

        def _heat_flow_max(m, t):
            return heat_profile[t]

        self.block.heat_flow_max = Param(self.TIME, rule=_heat_flow_max)
        self.block.heat_flow = Var(self.TIME, within=NonNegativeReals)
        self.block.heat_flow_curt = Var(self.TIME, within=NonNegativeReals)

        self.block.mass_flow = Var(self.TIME)

        # Equations

        def _heat_bal(m, t):
            return m.heat_flow[t] + m.heat_flow_curt[t] == self.params['area'].v() * m.heat_flow_max[t]

        def _ener_bal(m, t):
            return m.mass_flow[t] == m.heat_flow[t] / self.cp / self.params['delta_T'].v()

        self.block.eq_heat_bal = Constraint(self.TIME, rule=_heat_bal)
        self.block.eq_ener_bal = Constraint(self.TIME, rule=_ener_bal)

    def get_investment_cost(self):
        """
        Return investment cost of solar thermal collector for the installed area.

        :return: Investment cost in EUR
        """

        return self.params['cost_inv'].v(self.params['area'].v())


class StorageFixed(FixedProfile):
    def __init__(self, name, temperature_driven):
        """
        Class that describes a fixed storage

        :param name: Name of the building
        :param pd.Timestamp start_time: Start time of optimization horizon.
        """
        Component.__init__(self,
                           name=name,
                           direction=-1,
                           temperature_driven=temperature_driven)


class StorageVariable(Component):
    def __init__(self, name, temperature_driven=False):
        """
        Class that describes a variable storage

        :param name: Name of the building
        """

        Component.__init__(self,
                           name=name,
                           direction=-1,
                           temperature_driven=temperature_driven)

        self.params = self.create_params()
        self.max_en = 0

        # TODO choose between stored heat or state of charge as state (which one is easier for initialization?)

        self.max_mflo = None
        self.min_mflo = None
        self.mflo_use = None
        self.volume = None
        self.dIns = None
        self.kIns = None

        self.ar = None

        self.temp_diff = None

        self.UAw = None
        self.UAtb = None
        self.tau = None

        self.temp_sup = None
        self.temp_ret = None

    def create_params(self):

        params = Component.create_params(self)

        params.update({
            'Thi': DesignParameter('Thi',
                                   'High temperature in tank',
                                   'K'),
            'Tlo': DesignParameter('Tlo',
                                   'Low temperature in tank',
                                   'K', ),
            'mflo_max': DesignParameter('mflo_max',
                                        'Maximal mass flow rate to and from storage vessel',
                                        'kg/s'),
            'mflo_min': DesignParameter('mflo_min',
                                        'Minimal mass flow rate to and from storage vessel',
                                        'kg/s'),
            'volume': DesignParameter('volume',
                                      'Storage volume',
                                      'm3'),
            'ar': DesignParameter('ar',
                                  'Aspect ratio (height/width)',
                                  '-'),
            'dIns': DesignParameter('dIns',
                                    'Insulation thickness',
                                    'm'),
            'kIns': DesignParameter('kIns',
                                    'Thermal conductivity of insulation material',
                                    'W/(m.K)'),
            'heat_stor': StateParameter(name='heat_stor',
                                        description='Heat stored in the thermal storage unit',
                                        unit='kWh',
                                        init_type='fixedVal',
                                        slack=False),
            'mflo_use': UserDataParameter(name='mflo_use',
                                          description='Use of warm water stored in the tank, replaced by cold water, e.g. DHW. standard is 0',
                                          unit='kg/s'),
            'cost_inv': SeriesParameter(name='cost_inv',
                                        description='Investment cost as a function of storage volume',
                                        unit='EUR',
                                        unit_index='m3',
                                        val=0),
<<<<<<< HEAD
            'COP': DesignParameter(name='COP',
                                   description='COP of the local heat pump. Default value is 1 (i.e. no heat pump',
                                   unit='-',
                                   val=1),
=======
            'Te': WeatherDataParameter('Te',
                                       'Ambient temperature',
                                       'K'),
>>>>>>> 120bca92
            'mult': DesignParameter(name='mult',
                                    description='Multiplication factor indicating number of DHW tanks',
                                    unit='-',
                                    val=1)
            })

        return params

    def calculate_static_parameters(self):
        """
        Calculate static parameters and assign them to this object for later use in equations.

        :return:
        """

        self.max_mflo = self.params['mflo_max'].v()
        self.min_mflo = self.params['mflo_min'].v()
        self.mflo_use = self.params['mflo_use'].v()
        self.volume = self.params['volume'].v()
        self.dIns = self.params['dIns'].v()
        self.kIns = self.params['kIns'].v()

        self.ar = self.params['ar'].v()

        self.temp_diff = self.params['Thi'].v() - self.params['Tlo'].v()
        assert (self.temp_diff > 0), 'Temperature difference should be positive.'

        self.temp_sup = self.params['Thi'].v()
        self.temp_ret = self.params['Tlo'].v()

        self.max_en = self.volume * self.cp * self.temp_diff * self.rho / 1000 / 3600

        # Geometrical calculations
        w = (4 * self.volume / self.ar / pi) ** (1 / 3)  # Width of tank
        h = self.ar * w  # Height of tank

        Atb = w ** 2 / 4 * pi  # Top/bottom surface of tank

        # Heat transfer coefficients
        self.UAw = 2 * pi * self.kIns * h / log((w + 2 * self.dIns) / w)
        self.UAtb = Atb * self.kIns / self.dIns

        # Time constant
        self.tau = self.volume * 1000 * self.cp / self.UAw

    def initial_compilation(self, model, start_time):
        """
        Common part of compilation for al inheriting classes

        :param model: The optimization model
        :param block: The compoenent model object
        :param pd.Timestamp start_time: Start time of the optimization
        :return:
        """

        Te = self.params['Te'].v()

        ############################################################################################
        # Initialize block

        Component.compile(self, model, start_time)

        # Fixed heat loss

        def _heat_loss_ct(b, t):
            return self.UAw * (self.temp_ret - Te[t]) + \
                   self.UAtb * (self.temp_ret + self.temp_sup - 2 * Te[t])

        self.block.heat_loss_ct = Param(self.TIME, rule=_heat_loss_ct)

        ############################################################################################
        # Initialize variables
        #       with upper and lower bounds

        mflo_bounds = (
            self.min_mflo, self.max_mflo) if self.max_mflo is not None else (
            None, None)
        heat_bounds = (
            (self.min_mflo * self.temp_diff * self.cp,
             self.max_mflo * self.temp_diff * self.cp) if self.max_mflo is not None else (
                None, None))

        # In/out
        self.block.mass_flow = Var(self.TIME, bounds=mflo_bounds)
        self.block.heat_flow = Var(self.TIME, bounds=heat_bounds)
        if self.temperature_driven:
            self.block.supply_temperature = Var(self.TIME)

<<<<<<< HEAD
        if (not self.params['mflo_min'].v() == 0) and (not self.params['COP'].v() == 1):
            raise Exception('The model is not (yet) suitable for a two way heat pump operation. '
                            'Change this mflo_min parameter to 0 to make it a one way operation, or '
                            'change the COP to 1 to remove the heat pump.')

    def compile(self, model, block, start_time):
=======
    def compile(self, model, start_time):
>>>>>>> 120bca92
        """
        Compile this model

        :param model: top optimization model with TIME and Te variable
        :param start_time: Start time of the optimization
        :return:
        """
        self.update_time(start_time, self.params['time_step'].v(), self.params['horizon'].v())
        self.calculate_static_parameters()
        self.initial_compilation(model, start_time)
        mult = self.params['mult'].v()

        # Internal
        self.block.heat_stor = Var(self.X_TIME)  # , bounds=(
        # 0, self.volume * self.cp * 1000 * self.temp_diff))
        self.block.soc = Var(self.X_TIME)
        self.logger.debug(
            'Max heat:          {} kWh'.format(str(self.volume * self.cp * 1000 * self.temp_diff / 1000 / 3600)))
        self.logger.debug('Tau:               {} d'.format(str(self.tau / 3600 / 24 / 365)))
        self.logger.debug('variable loss  :   {} %'.format(str(exp(-self.params['time_step'].v() / self.tau))))

        #############################################################################################
        # Equality constraints

        self.block.heat_loss = Var(self.TIME)

        def _eq_heat_loss(b, t):
            return b.heat_loss[t] == (1 - exp(-self.params['time_step'].v() / self.tau)) * b.heat_stor[
                t] * 1000 * 3600 / self.params['time_step'].v() + b.heat_loss_ct[t]

        self.block.eq_heat_loss = Constraint(self.TIME, rule=_eq_heat_loss)

        # State equation
        def _state_eq(b, t):  # in kWh
<<<<<<< HEAD
            return b.heat_stor[t + 1] == b.heat_stor[t] + self.time_step / 3600 * (
                b.heat_flow[t]*self.params['COP'].v()/mult - b.heat_loss[t]) / 1000 \
=======
            return b.heat_stor[t + 1] == b.heat_stor[t] + self.params['time_step'].v() / 3600 * (
                b.heat_flow[t]/mult - b.heat_loss[t]) / 1000 \
>>>>>>> 120bca92
                                         - (self.mflo_use[t] * self.cp * (self.temp_sup - self.temp_ret)) / 1000 / 3600

            # self.tau * (1 - exp(-self.params['time_step'].v() / self.tau)) * (b.heat_flow[t] -b.heat_loss_ct[t])

        # SoC equation
        def _soc_eq(b, t):
            return b.soc[t] == b.heat_stor[t] / self.max_en * 100

        self.block.state_eq = Constraint(self.TIME, rule=_state_eq)
        self.block.soc_eq = Constraint(self.X_TIME, rule=_soc_eq)

        #############################################################################################
        # Inequality constraints

        if self.params['heat_stor'].get_slack():
            uslack = self.make_slack('heat_stor_u_slack', self.X_TIME)
            lslack = self.make_slack('heat_stor_l_slack', self.X_TIME)
        else:
            uslack = [None] * len(self.X_TIME)
            lslack = [None] * len(self.X_TIME)

        if self.params['heat_stor'].get_upper_boundary() is not None:
            ub = self.params['heat_stor'].get_upper_boundary()
            if ub > self.max_en:
                self.params['heat_stor'].change_upper_bound(self.max_en)
        else:
            self.params['heat_stor'].change_upper_bound(self.max_en)

        if self.params['heat_stor'].get_lower_boundary() is None:
            self.params['heat_stor'].change_lower_bound(0)

        def _max_heat_stor(b, t):
            return self.constrain_value(b.heat_stor[t],
                                        self.params['heat_stor'].get_upper_boundary(),
                                        ub=True,
                                        slack_variable=uslack[t])

        def _min_heat_stor(b, t):
            return self.constrain_value(b.heat_stor[t],
                                        self.params['heat_stor'].get_lower_boundary(),
                                        ub=False,
                                        slack_variable=lslack[t])

        self.block.max_heat_stor = Constraint(self.X_TIME, rule=_max_heat_stor)
        self.block.min_heat_stor = Constraint(self.X_TIME, rule=_min_heat_stor)

        #############################################################################################
        # Initial state

        # TODO Move this to a separate general method for initializing states

        heat_stor_init = self.params['heat_stor'].init_type
        if heat_stor_init == 'free':
            pass
        elif heat_stor_init == 'cyclic':
            def _eq_cyclic(b):
                return b.heat_stor[0] == b.heat_stor[self.X_TIME[-1]]

            self.block.eq_cyclic = Constraint(rule=_eq_cyclic)
        else:  # Fixed initial
            def _init_eq(b):
                return b.heat_stor[0] == self.params['heat_stor'].v()

            self.block.init_eq = Constraint(rule=_init_eq)

        # self.block.init = Constraint(expr=self.block.heat_stor[0] == 1 / 2 * self.vol * 1000 * self.temp_diff * self.cp)
        # print 1 / 2 * self.vol * 1000 * self.temp_diff * self.cp

        ## Mass flow and heat flow link

        def _heat_bal(b, t):
            return self.cp * b.mass_flow[t] * self.temp_diff == b.heat_flow[t]

        self.block.heat_bal = Constraint(self.TIME, rule=_heat_bal)

        self.logger.info('Optimization model Storage {} compiled'.format(self.name))

    def get_heat_stor(self):
        """
        Return initial heat storage state value

        :return:
        """
        return self.block.heat_stor

    def get_investment_cost(self):
        """
        Return investment cost of the storage unit, expressed in terms of equivalent water volume.

        :return: Investment cost in EUR
        """

        return self.params['cost_inv'].v(self.volume)


class StorageCondensed(StorageVariable):
    def __init__(self, name, temperature_driven=False):
        """
        Variable storage model. In this model, the state equation are condensed into one single equation. Only the
            initial and final state remain as a parameter. This component is also compatible with a representative
            period presentation, in which the control actions are repeated for a given number of iterations, while the
            storage state can change.

        The heat losses are taken into account exactly in this model.

        :param name: name of the component
        :param temperature_driven: Parameter that defines if component is temperature driven. This component can only be
            used in non-temperature-driven optimizations.

        """
        StorageVariable.__init__(self, name=name,
                                 temperature_driven=temperature_driven)

        self.N = None  # Number of flow time steps
        self.R = None  # Number of repetitions
        self.params['reps'] = DesignParameter(name='reps',
                                              description='Number of times the representative period should be repeated. Default 1.',
                                              unit='-', val=1)

        self.heat_loss_coeff = None

    def compile(self, model, start_time):
        """
        Compile this unit. Equations calculate the final state after the specified number of repetitions.

        :param model: Top level model
        :param block: Component model object
        :param start_time: Start tim of the optimization
        :return:
        """
        self.update_time(start_time, self.params['time_step'].v(), self.params['horizon'].v())
        self.initial_compilation(model, start_time)
        self.calculate_static_parameters()

        self.heat_loss_coeff = exp(-self.params['time_step'].v() / self.tau)  # State dependent heat loss such that x_n = hlc*x_n-1
        print 'zeta H is:', str(self.heat_loss_coeff)
        self.block.heat_stor_init = Var(domain=NonNegativeReals)
        self.block.heat_stor_final = Var(domain=NonNegativeReals)

        self.N = len(self.TIME)
        self.R = self.params['reps'].v()  # Number of repetitions in total

        self.block.reps = Set(initialize=range(self.R))

        self.block.heat_stor = Var(self.X_TIME, self.block.reps)
        self.block.soc = Var(self.X_TIME, self.block.reps, domain=NonNegativeReals)

        mult = self.params['mult'].v()
        R = self.R
        N = self.N  # For brevity of equations
        zH = self.heat_loss_coeff

        def _state_eq(b, t, r):
            tlast = self.X_TIME[-1]
            if r == 0 and t == 0:
                return b.heat_stor[0, 0] == b.heat_stor_init
            elif t == 0:
                return b.heat_stor[t, r] == b.heat_stor[tlast, r - 1]
            else:
                return b.heat_stor[t, r] == zH * b.heat_stor[t - 1, r] + (b.heat_flow[t - 1]/mult - b.heat_loss_ct[
                    t - 1]) * self.params['time_step'].v() / 3600 / 1000


        self.block.state_eq = Constraint(self.X_TIME, self.block.reps, rule=_state_eq)
        self.block.final_eq = Constraint(
            expr=self.block.heat_stor[self.X_TIME[-1], R - 1] == self.block.heat_stor_final)

        # SoC equation
        def _soc_eq(b, t, r):
            return b.soc[t, r] == b.heat_stor[t, r] / self.max_en * 100

        self.block.soc_eq = Constraint(self.X_TIME, self.block.reps, rule=_soc_eq)

        if self.params['heat_stor'].get_upper_boundary() is not None:
            ub = self.params['heat_stor'].get_upper_boundary()
            if ub > self.max_en:
                self.params['heat_stor'].change_upper_bound(self.max_en)
        else:
            self.params['heat_stor'].change_upper_bound(self.max_en)

        if self.params['heat_stor'].get_lower_boundary() is None:
            self.params['heat_stor'].change_lower_bound(0)

        def _limit_initial_repetition(b, t):
            return (self.params['heat_stor'].get_lower_boundary(), b.heat_stor[t, 0],
                    self.params['heat_stor'].get_upper_boundary())

        def _limit_final_repetition(b, t):
            return (self.params['heat_stor'].get_lower_boundary(), b.heat_stor[t, R - 1],
                    self.params['heat_stor'].get_upper_boundary())

        self.block.limit_init = Constraint(self.X_TIME, rule=_limit_initial_repetition)

        if R > 1:
            self.block.limit_final = Constraint(self.TIME, rule=_limit_final_repetition)

        init_type = self.params['heat_stor'].init_type
        if init_type == 'free':
            pass
        elif init_type == 'cyclic':
            self.block.eq_cyclic = Constraint(expr=self.block.heat_stor_init == self.block.heat_stor_final)

        else:
            self.block.init_eq = Constraint(expr=self.block.heat_stor_init == self.params['heat_stor'].v())

        ## Mass flow and heat flow link
        def _heat_bal(b, t):
            return self.cp * b.mass_flow[t] * self.temp_diff == b.heat_flow[t]

        self.block.heat_bal = Constraint(self.TIME, rule=_heat_bal)

        self.logger.info('Optimization model StorageCondensed {} compiled'.format(self.name))

    def get_heat_stor(self, repetition=None, time=None):
        """
        Calculate stored heat during repetition r and time step n. These parameters are zero-based, so the first time
        step of the first repetition has identifiers r=0 and n=0. If no parameters are specified, the state trajectory
        is calculated.

        :param repetition: Number of repetition current time step is in. First representative period is 0.
        :param time: number of time step during current repetition.
        :return: single float if repetition and time are given, list of floats if not
        """
        out = []
        for r in self.block.reps:
            for n in self.X_TIME:
                if n > 0 or r == 0:
                    out.append(value(self.block.heat_stor[n, r]))

        return out

    def _xrn(self, r, n):
        """
        Formula to calculate storage state with repetition r and time step n

        :param r: repetition number (zero-based)
        :param n: time step number (zero-based)
        :return:
        """
        zH = self.heat_loss_coeff
        N = self.N
        R = self.R

        return zH ** (r * N + n) * self.block.heat_stor_init + sum(zH ** (i * R + n) for i in range(r)) * sum(
            zH ** (N - j - 1) * (
                self.block.heat_flow[j] * self.params['time_step'].v() - self.block.heat_loss_ct[j] * self.time_step) / 3.6e6 for j in
            range(N)) + sum(
            zH ** (n - i - 1) * (
                self.block.heat_flow[i] * self.params['time_step'].v() - self.block.heat_loss_ct[i] * self.time_step) / 3.6e6 for i in
            range(n))

    def get_heat_stor_init(self):
        return self.block.heat_stor_init

    def get_heat_stor_final(self):
        return self.block.heat_stor_final

    def get_soc(self):
        """
        Return state of charge list

        :return:
        """
        out = []
        for r in self.block.reps:
            for n in self.X_TIME:
                if n > 0 or r == 0:
                    out.append(value(self.block.soc[n, r]))

        return out<|MERGE_RESOLUTION|>--- conflicted
+++ resolved
@@ -370,11 +370,7 @@
 
         return params
 
-<<<<<<< HEAD
-    def partial_compile(self, model, block, start_time, heat_profile=None):
-=======
-    def compile(self, model, start_time):
->>>>>>> 120bca92
+    def partial_compile(self, model, start_time, COP=None):
         """
         Build the structure of fixed profile
 
@@ -387,8 +383,8 @@
         mult = self.params['mult']
         delta_T = self.params['delta_T']
 
-        if heat_profile is None:
-            heat_profile = self.params['heat_profile'].v()
+        if not COP is None:
+            heat_profile = self.params['heat_profile'].v()/self.params['COP'].v()
 
         def _mass_flow(b, t):
             return mult.v() * heat_profile[t] / self.cp / delta_T.v()
@@ -494,11 +490,10 @@
 
         return params
 
-    def compile(self, topmodel, parent, start_time):
-        self.update_time(start_time)
-
-        FixedProfile.partial_compile(self, topmodel, parent, start_time,
-                                     heat_profile=self.params['heat_profile'].v()/self.params['COP'].v())
+    def compile(self, model, start_time):
+
+        FixedProfile.partial_compile(self, model, start_time,
+                                     COP=self.params['COP'].v())
 
 
 class BuildingVariable(Component):
@@ -533,9 +528,9 @@
     def is_heat_source(self):
         return True
 
-    def compile(self, topmodel, parent, start_time):
-
-        FixedProfile.partial_compile(self, topmodel, parent, start_time)
+    def compile(self, model, start_time):
+
+        FixedProfile.partial_compile(self, model, start_time)
 
 
 class ProducerVariable(Component):
@@ -819,16 +814,11 @@
         pef = self.params['PEF'].v()
         co2 = self.params['CO2'].v()  # CO2 emission per kWh of heat source (fuel/electricity)
         co2_price = self.params['CO2_price'].v()
-<<<<<<< HEAD
-        return sum(co2_price[t] * co2 / eta * self.get_heat(t) *
-                   self.time_step / 3600 / 1000 for t in range(self.n_steps))
-=======
->>>>>>> 120bca92
-
         return sum(co2_price[t] * co2 / eta * self.get_heat(t) * self.params['time_step'].v() / 3600 / 1000 for t in self.TIME)
 
+
 class RenewableEnergySource(Component):
-    def __init__(self, name, horizon, time_step, temperature_driven=False):
+    def __init__(self, name, temperature_driven=False):
         """
         A renewable energy source (e.g. wind, solar) with known energy generation profile and possible curtailment
 
@@ -838,8 +828,7 @@
         :param temperature_driven: Indicates whether temperatures should be variables
         """
 
-        super(RenewableEnergySource, self).__init__(name=name, horizon=horizon,
-                                                    time_step=time_step, direction=1,
+        super(RenewableEnergySource, self).__init__(name=name, direction=1,
                                                     temperature_driven=temperature_driven)
 
         self.params = self.create_params()
@@ -847,7 +836,7 @@
         self.logger = logging.getLogger('modesto.components.RES')
         self.logger.info('Initializing RES {}'.format(name))
 
-    def compile(self, model, block, start_time):
+    def compile(self, model, start_time):
         """
         Compile this component's equations
 
@@ -856,18 +845,18 @@
         :param pd.Timestamp start_time: Start time of optimization horizon.
         :return:
         """
-        Component.compile(self, model, block, start_time)
+        Component.compile(self, model, start_time)
 
         heat_profile = self.params['heat_profile'].v()
 
         def _heat_flow_max(m, t):
             return heat_profile[t]
 
-        self.block.heat_flow_max = Param(self.model.TIME, rule=_heat_flow_max)
-        self.block.heat_flow = Var(self.model.TIME, within=NonNegativeReals)
-        self.block.heat_flow_curt = Var(self.model.TIME, within=NonNegativeReals)
-
-        self.block.mass_flow = Var(self.model.TIME)
+        self.block.heat_flow_max = Param(self.TIME, rule=_heat_flow_max)
+        self.block.heat_flow = Var(self.TIME, within=NonNegativeReals)
+        self.block.heat_flow_curt = Var(self.TIME, within=NonNegativeReals)
+
+        self.block.mass_flow = Var(self.TIME)
 
         # Equations
 
@@ -877,24 +866,24 @@
         def _ener_bal(m, t):
             return m.mass_flow[t] == m.heat_flow[t] / self.cp / self.params['delta_T'].v()
 
-        self.block.eq_heat_bal = Constraint(self.model.TIME, rule=_heat_bal)
-        self.block.eq_ener_bal = Constraint(self.model.TIME, rule=_ener_bal)
+        self.block.eq_heat_bal = Constraint(self.TIME, rule=_heat_bal)
+        self.block.eq_ener_bal = Constraint(self.TIME, rule=_ener_bal)
 
     def create_params(self):
-        params = {
+        params = Component.create_params(self)
+
+        params.update({
             'delta_T': DesignParameter('delta_T', 'Temperature difference between in- and outlet', 'K'),
             'heat_profile': UserDataParameter(name='heat_profile',
                                               description='Maximum heat generation per unit area of the solar panel',
-                                              unit='W/m2',
-                                              time_step=self.time_step,
-                                              horizon=self.horizon),
+                                              unit='W/m2'),
             # 'cost_inv': SeriesParameter(name='cost_inv',
             #                             description='Investment cost in function of installed area',
             #                             unit='EUR',
             #                             unit_index='m2',
             #                             val=250)  # Average cost/m2 from SDH fact sheet, Sorensen et al., 2012
             # see http://solar-district-heating.eu/Portals/0/Factsheets/SDH-WP3-D31-D32_August2012.pdf
-        }
+        })
         return params
 
 
@@ -904,13 +893,7 @@
         Solar thermal panel with fixed maximal production. Excess heat is curtailed in order not to make the optimisation infeasible.
 
         :param name: Name of the solar panel
-<<<<<<< HEAD
-        :param horizon: Optimization horizon in seconds
-        :param time_step: Time step in seconds
         :param temperature_driven: Indicates whether temperatures should be variables
-=======
-        :param temperature_driven:
->>>>>>> 120bca92
         """
         Component.__init__(self, name=name, direction=1,
                            temperature_driven=temperature_driven)
@@ -1074,16 +1057,13 @@
                                         unit='EUR',
                                         unit_index='m3',
                                         val=0),
-<<<<<<< HEAD
             'COP': DesignParameter(name='COP',
                                    description='COP of the local heat pump. Default value is 1 (i.e. no heat pump',
                                    unit='-',
                                    val=1),
-=======
             'Te': WeatherDataParameter('Te',
                                        'Ambient temperature',
                                        'K'),
->>>>>>> 120bca92
             'mult': DesignParameter(name='mult',
                                     description='Multiplication factor indicating number of DHW tanks',
                                     unit='-',
@@ -1172,16 +1152,12 @@
         if self.temperature_driven:
             self.block.supply_temperature = Var(self.TIME)
 
-<<<<<<< HEAD
         if (not self.params['mflo_min'].v() == 0) and (not self.params['COP'].v() == 1):
             raise Exception('The model is not (yet) suitable for a two way heat pump operation. '
                             'Change this mflo_min parameter to 0 to make it a one way operation, or '
                             'change the COP to 1 to remove the heat pump.')
 
-    def compile(self, model, block, start_time):
-=======
     def compile(self, model, start_time):
->>>>>>> 120bca92
         """
         Compile this model
 
@@ -1216,13 +1192,8 @@
 
         # State equation
         def _state_eq(b, t):  # in kWh
-<<<<<<< HEAD
-            return b.heat_stor[t + 1] == b.heat_stor[t] + self.time_step / 3600 * (
+            return b.heat_stor[t + 1] == b.heat_stor[t] + self.params['time_step'].v() / 3600 * (
                 b.heat_flow[t]*self.params['COP'].v()/mult - b.heat_loss[t]) / 1000 \
-=======
-            return b.heat_stor[t + 1] == b.heat_stor[t] + self.params['time_step'].v() / 3600 * (
-                b.heat_flow[t]/mult - b.heat_loss[t]) / 1000 \
->>>>>>> 120bca92
                                          - (self.mflo_use[t] * self.cp * (self.temp_sup - self.temp_ret)) / 1000 / 3600
 
             # self.tau * (1 - exp(-self.params['time_step'].v() / self.tau)) * (b.heat_flow[t] -b.heat_loss_ct[t])
