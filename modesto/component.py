--- conflicted
+++ resolved
@@ -99,27 +99,9 @@
         :param compiled: If True, the compilation of the model is assumed to be finished. If False, other means to get to the mass flow are used
         :return:
         """
-<<<<<<< HEAD
         if self.block is None:
             raise Exception("The optimization model for %s has not been compiled" % self.name)
         return self.direction * self.block.mass_flow[t]
-=======
-        # TODO Find something better!
-        if not compiled:
-            self.update_time(start_time)
-            try:
-                return self.direction * self.params['heat_profile'].v(t) * self.params['mult'].v() \
-                       / self.cp / self.params['delta_T'].v()
-            except:
-                try:
-                    return self.direction * self.params['heat_profile'].v() \
-                           / self.cp / self.params['delta_T'].v()
-                except:
-                    return None
-        else:
-            if self.block is None:
-                raise Exception("The optimization model for %s has not been compiled" % self.name)
-            return self.direction * self.block.mass_flow[t]
 
     def get_direction(self):
         """
@@ -220,19 +202,6 @@
         else:
             return self.params[name].get_description()
 
-    def obj_slack(self):
-        """
-        Yield summation of all slacks in the componenet
-
-        :return:
-        """
-        slack = 0
-
-        for slack_name in self.slack_list:
-            slack += sum(self.get_slack(slack_name, t) for t in self.model.TIME)
-
-        return slack
-
     def obj_energy(self):
         """
         Yield summation of energy variables for objective function, but only for relevant component types
@@ -248,7 +217,6 @@
         :return:
         """
         return 0
->>>>>>> 57767ba8
 
     def get_known_mflo(self, t, start_time):
 
@@ -277,19 +245,15 @@
         """
         return self.direction
 
-<<<<<<< HEAD
+    def obj_co2_cost(self):
+        """
+        Yield summation of CO2 cost
+
+        :return:
+        """
+        return 0
+
     def compile(self, model, start_time):
-=======
-    def obj_co2_cost(self):
-        """
-        Yield summation of CO2 cost
-
-        :return:
-        """
-        return 0
-
-    def compile(self, model, block, start_time):
->>>>>>> 57767ba8
         """
         Compiles the component model
 
@@ -564,18 +528,11 @@
                                         description='Investment cost as a function of Qmax',
                                         unit='EUR',
                                         unit_index='W',
-<<<<<<< HEAD
-                                        val=0)
-        })
-=======
                                         val=0),
             'CO2_price': UserDataParameter('CO2_price',
                                            'CO2 price',
-                                           'euro/kg CO2',
-                                           self.time_step,
-                                           self.horizon)
-        }
->>>>>>> 57767ba8
+                                           'euro/kg CO2')
+                })
 
         if self.temperature_driven:
             params['mass_flow'] = UserDataParameter('mass_flow',
@@ -780,9 +737,8 @@
         pef = self.params['PEF'].v()
         co2 = self.params['CO2'].v()  # CO2 emission per kWh of heat source (fuel/electricity)
         co2_price = self.params['CO2_price'].v()
-        print co2_price
-        return sum(co2_price[t] * co2 / eta * self.get_heat(t) *
-                   self.time_step / 3600 / 1000 for t in range(self.n_steps))
+
+        return sum(co2_price[t] * co2 / eta * self.get_heat(t) * self.params['time_step'].v() / 3600 / 1000 for t in self.TIME)
 
 
 class SolarThermalCollector(Component):
@@ -955,18 +911,14 @@
                                         unit='EUR',
                                         unit_index='m3',
                                         val=0),
-<<<<<<< HEAD
             'Te': WeatherDataParameter('Te',
                                        'Ambient temperature',
                                        'K'),
-        })
-=======
             'mult': DesignParameter(name='mult',
                                     description='Multiplication factor indicating number of DHW tanks',
                                     unit='-',
                                     val=1)
-        }
->>>>>>> 57767ba8
+            })
 
         return params
 
@@ -1060,12 +1012,8 @@
         """
         self.update_time(start_time, self.params['time_step'].v(), self.params['horizon'].v())
         self.calculate_static_parameters()
-<<<<<<< HEAD
         self.initial_compilation(model, start_time)
-=======
-        self.initial_compilation(model, block, start_time)
         mult = self.params['mult'].v()
->>>>>>> 57767ba8
 
         # Internal
         self.block.heat_stor = Var(self.X_TIME)  # , bounds=(
@@ -1089,13 +1037,8 @@
 
         # State equation
         def _state_eq(b, t):  # in kWh
-<<<<<<< HEAD
             return b.heat_stor[t + 1] == b.heat_stor[t] + self.params['time_step'].v() / 3600 * (
-                b.heat_flow[t] - b.heat_loss[t]) / 1000 \
-=======
-            return b.heat_stor[t + 1] == b.heat_stor[t] + self.time_step / 3600 * (
                 b.heat_flow[t]/mult - b.heat_loss[t]) / 1000 \
->>>>>>> 57767ba8
                                          - (self.mflo_use[t] * self.cp * (self.temp_sup - self.temp_ret)) / 1000 / 3600
 
             # self.tau * (1 - exp(-self.params['time_step'].v() / self.tau)) * (b.heat_flow[t] -b.heat_loss_ct[t])
@@ -1254,13 +1197,9 @@
             elif t == 0:
                 return b.heat_stor[t, r] == b.heat_stor[tlast, r - 1]
             else:
-<<<<<<< HEAD
-                return b.heat_stor[t, r] == zH * b.heat_stor[t - 1, r] + (b.heat_flow[t - 1] - b.heat_loss_ct[
+                return b.heat_stor[t, r] == zH * b.heat_stor[t - 1, r] + (b.heat_flow[t - 1]/mult - b.heat_loss_ct[
                     t - 1]) * self.params['time_step'].v() / 3600 / 1000
-=======
-                return b.heat_stor[t, r] == zH * b.heat_stor[t - 1, r] + (b.heat_flow[t - 1]/mult - b.heat_loss_ct[
-                    t - 1]) * self.time_step / 3600 / 1000
->>>>>>> 57767ba8
+
 
         self.block.state_eq = Constraint(self.X_TIME, self.block.reps, rule=_state_eq)
         self.block.final_eq = Constraint(
