from __future__ import division

import logging
import sys
from math import pi, log, exp

import pandas as pd
from modesto.parameter import StateParameter, DesignParameter, \
    UserDataParameter, SeriesParameter, WeatherDataParameter
from modesto.submodel import Submodel
from pyomo.core.base import Param, Var, Constraint, NonNegativeReals, value, \
    Set, Binary, NonPositiveReals




def str_to_comp(string):
    """
    Convert string to class initializer

    :param string: name of class to be initialized
    :return:
    """
    return reduce(getattr, string.split("."), sys.modules[__name__])


class Component(Submodel):
    def __init__(self, name=None, direction=None, temperature_driven=False,
                 repr_days=None):
        """
        Base class for components

        :param name: Name of the component
        :param horizon: Horizon of the optimization problem, in seconds
        :param time_step: Time between two points
        :param params: Required parameters to set up the model (dict)
        :param direction: Indicates  direction of positive heat and mass flows. 1 means into the network (producer node), -1 means into the component (consumer node)
        """
        Submodel.__init__(self, name=name,
                          temperature_driven=temperature_driven,
                          repr_days=repr_days)

        self.logger = logging.getLogger('modesto.component.Component')
        self.logger.info('Initializing Component {}'.format(name))

        self.block = None  # The component model

        if direction is None:
            raise ValueError('Set direction either to 1 or -1.')
        elif direction not in [-1, 1]:
            raise ValueError('Direction should be -1 or 1.')
        self.direction = direction
        self.compiled = False

    def create_params(self):
        """
        Create all required parameters to set up the model

        :return: a dictionary, keys are the names of the parameters, values are the Parameter objects
        """

        params = {'time_step':
                      DesignParameter('time_step',
                                      unit='s',
                                      description='Time step with which the component model will be discretized',
                                      mutable=False),
                  'horizon':
                      DesignParameter('horizon',
                                      unit='s',
                                      description='Horizon of the optimization problem',
                                      mutable=False)}
        return params

    def change_param_object(self, name, new_object):
        """
        Replace a parameter object by a new one

        :param new_object: The new parameter object
        :return:
        """

        if name not in self.params:
            raise KeyError(
                '{} is not recognized as a parameter of {}'.format(name,
                                                                   self.name))
        if not type(self.params[name]) is type(new_object):
            raise TypeError(
                'When changing the {} parameter object, you should use '
                'the same type as the original parameter.'.format(name))

        self.params[name] = new_object

<<<<<<< HEAD
    def get_param_value(self, name, time=None):
        """
        Gets value of specified design param. Returns "None" if unknown

        :param name: Name of the parameter (str)
        :param time: If parameter consists of a series of values, the value at a certain can be selected time
        :return:
        """

        try:
            param = self.params[name]
        except KeyError:
            param = None
            self.logger.warning(
                'Parameter {} does not (yet) exist in this component'.format(
                    name))

        return param.get_value(time)

=======
>>>>>>> b6142128
    def get_temperature(self, t, line):
        """
        Return temperature in one of both lines at time t

        :param t: time
        :param line: 'supply' or 'return'
        :return:
        """
        if not self.temperature_driven:
            raise ValueError(
                'The model is not temperature driven, with no supply temperature variables')
        if self.block is None:
            raise Exception(
                "The optimization model for %s has not been compiled" % self.name)
        if not line in self.params['lines'].v():
            raise ValueError(
                'The input line can only take the values from {}'.format(
                    self.params['lines'].v()))

        return self.block.temperatures[line, t]

    def get_heat(self, t, c=None):
        """
        Return heat_flow variable at time t

        :param t:
        :return:
        """
        if self.block is None:
            raise Exception(
                "The optimization model for %s has not been compiled" % self.name)
        elif c is None:
            return self.direction * self.block.heat_flow[t]
        else:
            return self.direction * self.block.heat_flow[t, c]

    def is_heat_source(self):
        return False

    def get_mflo(self, t, c=None):
        """
        Return mass_flow variable at time t

        :param t:
        :param compiled: If True, the compilation of the model is assumed to be finished. If False, other means to get to the mass flow are used
        :return:
        """
        if self.block is None:
            raise Exception(
                "The optimization model for %s has not been compiled" % self.name)
        elif c is None:
            return self.direction * self.block.mass_flow[t]
        else:
            return self.direction * self.block.mass_flow[t, c]

    def get_slack(self, slack_name, t):
        """
        Get the value of a slack variable at a certain time

        :param slack_name: Name of the slack variable
        :param t: Time
        :return: Value of slack
        """

        # TODO this is an exact duplicate of get_slack in SubModel. No need to redefine if the function is
        # exactly the same.

        return self.block.find_component(slack_name)[t]

    def get_investment_cost(self):
        """
        Get the investment cost of this component. For a generic component, this is currently 0, but as components with price data are added, the cost parameter is used to get this value.

        :return: Cost in EUR
        """
        # TODO: express cost with respect to economic lifetime
        # TODO same as with get_slack: exact duplicate

        return 0

    def make_slack(self, slack_name, time_axis):
        # TODO Add doc
        # TODO Add parameter: penalization; can be different penalizations for different objectives.
        self.slack_list.append(slack_name)
        self.block.add_component(slack_name,
                                 Var(time_axis, within=NonNegativeReals))
        return self.block.find_component(slack_name)

    def constrain_value(self, variable, bound, ub=True, slack_variable=None):
        """

        :param variable: variable that needs to be constrained, this is only a single value
        :param bound: The value by which the variable needs to be bounded
        :param ub: if True, this will impose an upper boundary, if False a lower boundary is imposed
        :param slack_variable: The variable that describes the slack
        :return:
        """

        # TODO make two-sided constraints (with possible double slack?) possible

        if ub is True:
            f = 1
        else:
            f = -1

        if slack_variable is None:
            return f * variable <= f * bound
        else:
            return f * variable <= f * bound + slack_variable

    def change_param(self, param, new_data):
        """
        Change the value of a parameter

        :param param: Name of the kind of user data
        :param new_data: The new value of the parameter
        :return:
        """
        if param not in self.params:
            raise Exception(
                "{} is not recognized as a valid parameter for {}".format(param,
                                                                          self.name))

        self.params[param].change_value(new_data)

    def check_data(self):
        """
        Check if all data required to build the optimization problem is available

        :return missing_params: dict containing all missing parameters and their descriptions
        :return flag: True if there are missing params, False if not
        """
        missing_params = {}
        flag = False

        for name, param in self.params.items():
            if not param.check():
                missing_params[name] = self.get_param_description(name)
                flag = True

        return missing_params, flag

    def get_param_description(self, name):
        """
        Returns a string containing the description of a parameter

        :param name: Name of the parameter. If None, all parameters are returned
        :return: A dict of all descriptions
        """

        if name not in self.params:
            raise KeyError('{} is not an existing parameter for {}'.format(name,
                                                                           self.name))
        else:
            return self.params[name].get_description()

    def obj_energy(self):
        """
        Yield summation of energy variables for objective function, but only for relevant component types

        :return:
        """
        return 0

    def obj_fuel_cost(self):
        """
        Yield summation of energy variables for objective function, but only for relevant component types

        :return:
        """
        return 0

    def get_known_mflo(self, t, start_time):

        """
        Calculate the mass flow into the network, provided the injections and extractions at all nodes are already given

        :return: mass flow at time t
        """

        self.update_time(start_time, self.params['time_step'].v(),
                         self.params['horizon'].v())
        try:
            return self.direction * self.params['heat_profile'].v(t) * \
                   self.params['mult'].v() \
                   / self.cp / self.params['delta_T'].v()
        except:
            try:
                return self.direction * self.params['heat_profile'].v(t) \
                       / self.cp / self.params['delta_T'].v()
            except:
                return None

    def get_direction(self):
        """
        Return direction

        :return:
        """
        return self.direction

    def obj_co2_cost(self):
        """
        Yield summation of CO2 cost

        :return:
        """
        return 0

    def compile(self, model, start_time):
        """
        Compiles the component model

        :param model: The main optimization model
        :param block: The component block, part of the main optimization
        :param start_time: STart_tine of the optimization
        :return:
        """
        if self.compiled:
            self.update_time(start_time=start_time,
                             time_step=self.params['time_step'].v(),
                             horizon=self.params['horizon'].v())
            for param in self.params:
                self.params[param].construct()

        else:
            self.set_time_axis()
            self._make_block(model)
            self.update_time(start_time,
                             time_step=self.params['time_step'].v(),
                             horizon=self.params['horizon'].v())
            for param in self.params:
                self.params[param].set_block(self.block)
                self.params[param].construct()

    def reinit(self):
        """
        Reinitialize component and its parameters

        :return:
        """
        if self.compiled:
            self.compiled = False
            for param in self.params:
                self.params[param].reinit()


class FixedProfile(Component):
    def __init__(self, name=None, direction=None,
                 temperature_driven=False, repr_days=None):
        """
        Class for a component with a fixed heating profile

        :param name: Name of the building
        :param direction: Indicates  direction of positive heat and mass flows. 1 means into the network (producer node), -1 means into the component (consumer node)
        """
        Component.__init__(self,
                           name=name,
                           direction=direction,
                           temperature_driven=temperature_driven,
                           repr_days=repr_days)

        self.params = self.create_params()

    def create_params(self):
        """
        Creates all necessary parameters for the component

        :returns
        """

        params = Component.create_params(self)

        params.update({
            'delta_T': DesignParameter('delta_T',
                                       'Temperature difference across substation',
                                       'K',
                                       mutable=True),
            'mult': DesignParameter('mult',
                                    'Number of buildings in the cluster',
                                    '-',
                                    mutable=True),
            'heat_profile': UserDataParameter('heat_profile',
                                              'Heat use in one (average) building. This is mutable even without the mutable flag set to true because of how the model is constructed',
                                              'W'),
        })

        if self.temperature_driven:
            params['mass_flow'] = UserDataParameter('mass_flow',
                                                    'Mass flow through one (average) building substation',
                                                    'kg/s'
                                                    )
            params['temperature_supply'] = StateParameter('temperature_supply',
                                                          'Initial supply temperature at the component',
                                                          'K',
                                                          'fixedVal',
                                                          slack=True)
            params['temperature_return'] = StateParameter('temperature_return',
                                                          'Initial return temperature at the component',
                                                          'K',
                                                          'fixedVal')
            params['temperature_max'] = DesignParameter('temperature_max',
                                                        'Maximun allowed water temperature at the component',
                                                        'K')
            params['temperature_min'] = DesignParameter('temperature_min',
                                                        'Minimum allowed temperature at the component',
                                                        'K')
            params['lines'] = DesignParameter('lines',
                                              unit='-',
                                              description='List of names of the lines that can be found in the network, e.g. '
                                                          '\'supply\' and \'return\'',
                                              val=['supply', 'return'])

        return params

    def compile(self, model, start_time):
        """
        Build the structure of fixed profile

        :param model: The main optimization model
        :param pd.Timestamp start_time: Start time of optimization horizon.
        :return:
        """
        Component.compile(self, model, start_time)

        heat_profile = self.params['heat_profile']

        if not self.compiled:
            def _mass_flow(b, t, c=None):
                return b.mult * heat_profile.v(t, c) / self.cp / b.delta_T

            def _heat_flow(b, t, c=None):
                return b.mult * heat_profile.v(t, c)

            if self.repr_days is None:

                self.block.mass_flow = Param(self.TIME, rule=_mass_flow,
                                             mutable=not self.temperature_driven)
                self.block.heat_flow = Param(self.TIME, rule=_heat_flow,
                                             mutable=not self.temperature_driven)
            else:
                self.block.mass_flow = Param(self.TIME, self.REPR_DAYS,
                                             rule=_mass_flow,
                                             mutable=not self.temperature_driven)
                self.block.heat_flow = Param(self.TIME, self.REPR_DAYS,
                                             rule=_heat_flow,
                                             mutable=not self.temperature_driven)
        else:
            if self.repr_days is None:
                for t in self.TIME:
                    self.block.mass_flow[t] = self.block.mult * heat_profile.v(
                        t) / self.cp / self.block.delta_T
                    self.block.heat_flow[t] = self.block.mult * heat_profile.v(
                        t)
            else:
                for t in self.TIME:
                    for c in self.REPR_DAYS:
                        self.block.mass_flow[
                            t, c] = self.block.mult * heat_profile.v(
                            t, c) / self.cp / self.block.delta_T
                        self.block.heat_flow[
                            t, c] = self.block.mult * heat_profile.v(t, c)

        if self.temperature_driven:
            lines = self.params['lines'].v()
            self.block.temperatures = Var(lines, self.TIME)

            def _decl_temperatures(b, t):
                if t == 0:
                    return Constraint.Skip
                elif b.mass_flow[t] == 0:
                    return Constraint.Skip
                else:
                    return b.temperatures['supply', t] - b.temperatures[
                        'return', t] == \
                           b.heat_flow[t] / b.mass_flow[t] / self.cp

            def _init_temperatures(b, l):
                return b.temperatures[l, 0] == self.params[
                    'temperature_' + l].v()

            uslack = self.make_slack('temperature_max_uslack', self.TIME)
            lslack = self.make_slack('temperature_max_l_slack', self.TIME)

            ub = self.params['temperature_max'].v()
            lb = self.params['temperature_min'].v()

            def _max_temp(b, t):
                return self.constrain_value(b.temperatures['supply', t],
                                            ub,
                                            ub=True,
                                            slack_variable=uslack[t])

            def _min_temp(b, t):
                return self.constrain_value(b.temperatures['supply', t],
                                            lb,
                                            ub=False,
                                            slack_variable=lslack[t])

            self.block.max_temp = Constraint(self.TIME, rule=_max_temp)
            self.block.min_temp = Constraint(self.TIME, rule=_min_temp)

            self.block.decl_temperatures = Constraint(self.TIME,
                                                      rule=_decl_temperatures)
            self.block.init_temperatures = Constraint(lines,
                                                      rule=_init_temperatures)

        self.logger.info('Optimization model {} {} compiled'.
                         format(self.__class__, self.name))

        self.compiled = True


class VariableProfile(Component):
    # TODO Assuming that variable profile means State-Space model

    def __init__(self, name, direction, temperature_driven=False,
                 repr_days=None):
        """
        Class for components with a variable heating profile

        :param name: Name of the building
        :param direction: Standard heat and mass flow direction for positive flows. 1 for producer components, -1 for consumer components
        """
        Component.__init__(self,
                           name=name,
                           direction=direction,
                           temperature_driven=temperature_driven,
                           repr_days=repr_days)

        self.params = self.create_params()

    def compile(self, model, start_time):
        """
        Build the structure of a component model

        :param ContreteModel model: The optimization model
        :param pd.Timestamp start_time: Start time of optimization horizon.
        :return:
        """

        Component.compile(self, model, start_time)
        self.compiled = True


class BuildingFixed(FixedProfile):
    def __init__(self, name, temperature_driven=False, repr_days=None):
        """
        Class for building models with a fixed heating profile

        :param name: Name of the building
        """
        FixedProfile.__init__(self,
                              name=name,
                              direction=-1,
                              temperature_driven=temperature_driven,
                              repr_days=repr_days)

    def compile(self, model, start_time):
        FixedProfile.compile(self, model, start_time)


class BuildingVariable(Component):

    def __init__(self, name, temperature_driven=False, repr_days=None):
        """
        Class for a building with a variable heating profile

        :param name: Name of the building
        """
        Component.__init__(self,
                           name=name,
                           direction=-1,
                           temperature_driven=temperature_driven,
                           repr_days=repr_days)

    def compile(self, model, start_time):
        Component.compile(self, model, start_time)
        self.compiled = True


class ProducerFixed(FixedProfile):

    def __init__(self, name, temperature_driven=False, repr_days=None):
        """
        Class that describes a fixed producer profile

        :param name: Name of the building
        """
        FixedProfile.__init__(self,
                              name=name,
                              direction=1,
                              temperature_driven=temperature_driven,
                              repr_days=repr_days)

        self.params['mult'].change_value(1)

    def is_heat_source(self):
        return True

    def compile(self, model, start_time):
        FixedProfile.compile(self, model, start_time)


class VariableComponent(Component):
    """
    Class that describes a component in which mass flow rate and heat flow rate are not strictly linked, but a slight
    virtual variation in delta_T is allowed.

    :param name: Name of this component
    :param temperature_driven: True if temperature drive, false if fixed delta_T
    :param heat_var: Relative variation allowed in delta_T
    :param direction: Design direction of flow.
    """

    def __init__(self, name, temperature_driven=False, heat_var=0.15,
                 direction=1, repr_days=None):
        Component.__init__(
            self,
            name=name,
            temperature_driven=temperature_driven,
            direction=direction,
            repr_days=repr_days
        )
        self.heat_var = heat_var

    def compile(self, model, start_time):
        Component.compile(self, model, start_time)


class ProducerVariable(VariableComponent):
    def __init__(self, name, temperature_driven=False, heat_var=0.15,
                 repr_days=None):
        """
        Class that describes a variable producer

        :param name: Name of the building
        """

        VariableComponent.__init__(self,
                                   name=name,
                                   direction=1,
                                   temperature_driven=temperature_driven,
                                   heat_var=heat_var,
                                   repr_days=repr_days)

        self.params = self.create_params()

        self.logger = logging.getLogger('modesto.components.VarProducer')
        self.logger.info('Initializing VarProducer {}'.format(name))

    def is_heat_source(self):
        return True

    def create_params(self):

        params = Component.create_params(self)
        params.update({
            'efficiency': DesignParameter('efficiency',
                                          'Efficiency of the heat source',
                                          '-'),
            'PEF': DesignParameter('PEF',
                                   'Factor to convert heat source to primary energy',
                                   '-'),
            'CO2': DesignParameter('CO2',
                                   'amount of CO2 released when using primary energy source',
                                   'kg/kWh'),
            'fuel_cost': UserDataParameter('fuel_cost',
                                           'cost of fuel to generate heat',
                                           'euro/kWh'),
            'Qmax': DesignParameter('Qmax',
                                    'Maximum possible heat output',
                                    'W',
                                    mutable=True),
            'Qmin': DesignParameter('Qmin',
                                    'Minimum possible heat output',
                                    'W',
                                    val=0,
                                    mutable=True),
            'ramp': DesignParameter('ramp',
                                    'Maximum ramp (increase in heat output)',
                                    'W/s'),
            'ramp_cost': DesignParameter('ramp_cost',
                                         'Ramping cost',
                                         'euro/(W/s)'),
            'cost_inv': SeriesParameter('cost_inv',
                                        description='Investment cost as a function of Qmax',
                                        unit='EUR',
                                        unit_index='W',
                                        val=0),
            'CO2_price': UserDataParameter('CO2_price',
                                           'CO2 price',
                                           'euro/kg CO2')
        })

        if self.temperature_driven:
            params['mass_flow'] = UserDataParameter('mass_flow',
                                                    'Flow through the production unit substation',
                                                    'kg/s')
            params['temperature_max'] = DesignParameter('temperature_max',
                                                        'Maximum allowed water temperature',
                                                        'K')
            params['temperature_min'] = DesignParameter('temperature_min',
                                                        'Minimum allowed water temperature',
                                                        'K')
            params['temperature_supply'] = StateParameter('temperature_supply',
                                                          'Initial supply temperature at the component',
                                                          'K',
                                                          'fixedVal')
            params['temperature_return'] = StateParameter('temperature_return',
                                                          'Initial return temperature at the component',
                                                          'K',
                                                          'fixedVal')
            params['lines'] = DesignParameter('lines',
                                              unit='-',
                                              description='List of names of the lines that can be found in the network, e.g. '
                                                          '\'supply\' and \'return\'',
                                              val=['supply', 'return'])
        else:
            params['delta_T'] = DesignParameter('delta_T',
                                                'Temperature difference between supply and return of the heat source',
                                                'K',
                                                mutable=True)

        return params

    def compile(self, model, start_time):
        """
        Build the structure of a producer model

        :return:
        """
        VariableComponent.compile(self, model, start_time)

        if self.temperature_driven:
            self.block.heat_flow = Var(self.TIME, within=NonNegativeReals)
            self.block.ramping_cost = Var(self.TIME)
            lines = self.params['lines'].v()

            def _mass_flow(b, t):
                return self.params['mass_flow'].v(t)

            self.block.mass_flow = Param(self.TIME, rule=_mass_flow)

            def _decl_init_heat_flow(b):
                return b.heat_flow[0] == (
                        self.params['temperature_supply'].v() -
                        self.params['temperature_return'].v()) * \
                       self.cp * b.mass_flow[0]

            self.block.decl_init_heat_flow = Constraint(
                rule=_decl_init_heat_flow)

            self.block.temperatures = Var(lines, self.TIME)

            def _limit_temperatures(b, t):
                return self.params['temperature_min'].v() <= b.temperatures[
                    'supply', t] <= self.params[
                           'temperature_max'].v()

            self.block.limit_temperatures = Constraint(self.TIME,
                                                       rule=_limit_temperatures)

            def _decl_temperatures(b, t):
                if t == 0:
                    return Constraint.Skip
                elif b.mass_flow[t] == 0:
                    return Constraint.Skip
                else:
                    return b.temperatures['supply', t] - b.temperatures[
                        'return', t] == b.heat_flow[t] / \
                           b.mass_flow[
                               t] / self.cp

            def _init_temperature(b, l):
                return b.temperatures[l, 0] == self.params[
                    'temperature_' + l].v()

            def _decl_temp_mf0(b, t):
                if (not t == 0) and b.mass_flow[t] == 0:
                    return b.temperatures['supply', t] == b.temperatures[
                        'supply', t - 1]
                else:
                    return Constraint.Skip

            self.block.decl_temperatures = Constraint(self.TIME,
                                                      rule=_decl_temperatures)
            self.block.init_temperatures = Constraint(lines,
                                                      rule=_init_temperature)
            self.block.dec_temp_mf0 = Constraint(self.TIME, rule=_decl_temp_mf0)

        elif not self.compiled:
            if self.repr_days is None:
                self.block.heat_flow = Var(self.TIME, within=NonNegativeReals)
                self.block.ramping_cost = Var(self.TIME, initialize=0,
                                              within=NonNegativeReals)

                if not self.params['Qmin'].v() == 0:
                    self.block.on = Var(self.TIME, within=Binary)

                    def _min_heat(b, t):
                        return b.Qmin * b.on[t] <= b.heat_flow[t]

                    def _max_heat(b, t):
                        return b.heat_flow[t] <= b.Qmax * b.on[t]

                else:
                    def _min_heat(b, t):
                        return b.heat_flow[t] >= 0

                    def _max_heat(b, t):
                        return b.heat_flow[t] <= b.Qmax

                self.block.min_heat = Constraint(self.TIME, rule=_min_heat)
                self.block.max_heat = Constraint(self.TIME, rule=_max_heat)

                self.block.mass_flow = Var(self.TIME, within=NonNegativeReals)

                def _mass_ub(m, t):
                    return m.mass_flow[t] * (
                            1 + self.heat_var) * self.cp * m.delta_T >= \
                           m.heat_flow[
                               t]

                def _mass_lb(m, t):
                    return m.mass_flow[t] * self.cp * m.delta_T <= m.heat_flow[
                        t]

                self.block.ineq_mass_lb = Constraint(self.TIME, rule=_mass_lb)
                self.block.ineq_mass_ub = Constraint(self.TIME, rule=_mass_ub)
            else:
                self.block.heat_flow = Var(self.TIME,
                                           self.REPR_DAYS,
                                           within=NonNegativeReals)
                self.block.ramping_cost = Var(self.TIME, self.REPR_DAYS,
                                              initialize=0,
                                              within=NonNegativeReals)

                if not self.params['Qmin'].v() == 0:
                    self.block.on = Var(self.TIME, self.REPR_DAYS,
                                        within=Binary)

                    def _min_heat(b, t, c):
                        return b.Qmin * b.on[t, c] <= b.heat_flow[t, c]

                    def _max_heat(b, t, c):
                        return b.heat_flow[t, c] <= b.Qmax * b.on[t, c]

                else:
                    def _min_heat(b, t, c):
                        return b.heat_flow[t, c] >= 0

                    def _max_heat(b, t, c):
                        return b.heat_flow[t, c] <= b.Qmax

                self.block.min_heat = Constraint(self.TIME,
                                                 self.REPR_DAYS, rule=_min_heat)
                self.block.max_heat = Constraint(self.TIME,
                                                 self.REPR_DAYS, rule=_max_heat)

                self.block.mass_flow = Var(self.TIME,
                                           self.REPR_DAYS,
                                           within=NonNegativeReals)

                def _mass_ub(m, t, c):
                    return m.mass_flow[t, c] * (
                            1 + self.heat_var) * self.cp * m.delta_T >= \
                           m.heat_flow[
                               t, c]

                def _mass_lb(m, t, c):
                    return m.mass_flow[t, c] * self.cp * m.delta_T <= \
                           m.heat_flow[
                               t, c]

                self.block.ineq_mass_lb = Constraint(self.TIME,
                                                     self.REPR_DAYS,
                                                     rule=_mass_lb)
                self.block.ineq_mass_ub = Constraint(self.TIME,
                                                     self.REPR_DAYS,
                                                     rule=_mass_ub)

        if not self.compiled:
            if self.repr_days is None:
                def _decl_upward_ramp(b, t):
                    if t == 0:
                        return Constraint.Skip
                    else:
                        return b.heat_flow[t] - b.heat_flow[t - 1] <= \
                               self.params[
                                   'ramp'].v() * self.params['time_step'].v()

                def _decl_downward_ramp(b, t):
                    if t == 0:
                        return Constraint.Skip
                    else:
                        return b.heat_flow[t - 1] - b.heat_flow[t] <= \
                               self.params[
                                   'ramp'].v() * self.params['time_step'].v()

                def _decl_upward_ramp_cost(b, t):
                    if t == 0:
                        return b.ramping_cost[t] == 0
                    else:
                        return b.ramping_cost[t] >= (
                                b.heat_flow[t] - b.heat_flow[t - 1]) * \
                               self.params[
                                   'ramp_cost'].v()

                def _decl_downward_ramp_cost(b, t):
                    if t == 0:
                        return Constraint.Skip
                    else:
                        return b.ramping_cost[t] >= (
                                b.heat_flow[t - 1] - b.heat_flow[t]) * \
                               self.params[
                                   'ramp_cost'].v()

                if self.params['ramp'].v() > 0 or self.params['ramp'].v() * \
                        self.params['time_step'].v() > self.params[
                    'Qmax'].v():
                    self.block.decl_upward_ramp = Constraint(self.TIME,
                                                             rule=_decl_upward_ramp)
                    self.block.decl_downward_ramp = Constraint(self.TIME,
                                                               rule=_decl_downward_ramp)
                if self.params['ramp_cost'].v() > 0:
                    self.block.decl_downward_ramp_cost = Constraint(self.TIME,
                                                                    rule=_decl_downward_ramp_cost)
                    self.block.decl_upward_ramp_cost = Constraint(self.TIME,
                                                                  rule=_decl_upward_ramp_cost)
            else:
                def _decl_upward_ramp(b, t, c):
                    if t == 0:
                        return Constraint.Skip
                    else:
                        return b.heat_flow[t, c] - b.heat_flow[t - 1, c] <= \
                               self.params[
                                   'ramp'].v() * self.params['time_step'].v()

                def _decl_downward_ramp(b, t, c):
                    if t == 0:
                        return Constraint.Skip
                    else:
                        return b.heat_flow[t - 1, c] - b.heat_flow[t, c] <= \
                               self.params[
                                   'ramp'].v() * self.params['time_step'].v()

                def _decl_upward_ramp_cost(b, t, c):
                    if t == 0:
                        return b.ramping_cost[t, c] == 0
                    else:
                        return b.ramping_cost[t, c] >= (
                                b.heat_flow[t, c] - b.heat_flow[t - 1, c]) * \
                               self.params[
                                   'ramp_cost'].v()

                def _decl_downward_ramp_cost(b, t, c):
                    if t == 0:
                        return Constraint.Skip
                    else:
                        return b.ramping_cost[t, c] >= (
                                b.heat_flow[t - 1, c] - b.heat_flow[t, c]) * \
                               self.params[
                                   'ramp_cost'].v()

                if self.params['ramp'].v() > 0 or self.params['ramp'].v() * \
                        self.params['time_step'].v() > self.params[
                    'Qmax'].v():
                    self.block.decl_upward_ramp = Constraint(self.TIME,
                                                             self.REPR_DAYS,
                                                             rule=_decl_upward_ramp)
                    self.block.decl_downward_ramp = Constraint(self.TIME,
                                                               self.REPR_DAYS,
                                                               rule=_decl_downward_ramp)
                if self.params['ramp_cost'].v() > 0:
                    self.block.decl_downward_ramp_cost = Constraint(
                        self.TIME, self.REPR_DAYS,
                        rule=_decl_downward_ramp_cost)
                    self.block.decl_upward_ramp_cost = Constraint(
                        self.TIME,
                        self.REPR_DAYS,
                        rule=_decl_upward_ramp_cost)

        self.compiled = True

    def get_ramp_cost(self, t, c=None):
        if c is None:
            return self.block.ramping_cost[t]
        else:
            return self.block.ramping_cost[t, c]

    def get_investment_cost(self):
        """
        Get investment cost of variable producer as a function of the nominal power rating.

        :return: Cost in EUR
        """
        return self.params['cost_inv'].v(self.params['Qmax'].v())

    def obj_energy(self):
        """
        Generator for energy objective variables to be summed
        Unit: kWh (primary energy)

        :return:
        """

        eta = self.params['efficiency'].v()
        pef = self.params['PEF'].v()

        if self.repr_days is None:
            return sum(pef / eta * (self.get_heat(t)) * self.params[
                'time_step'].v() / 3600 / 1000 for t in self.TIME)
        else:
            return sum(self.repr_count[c] * pef / eta * (self.get_heat(t, c)) *
                       self.params[
                           'time_step'].v() / 3600 / 1000 for t in self.TIME for
                       c in
                       self.REPR_DAYS)

    def obj_fuel_cost(self):
        """
        Generator for cost objective variables to be summed
        Unit: euro

        :return:
        """
        cost = self.params[
            'fuel_cost']  # cost consumed heat source (fuel/electricity)
        eta = self.params['efficiency'].v()
        if self.repr_days is None:
            return sum(cost.v(t) / eta * self.get_heat(t) / 3600 * self.params[
                'time_step'].v() / 1000 for t in self.TIME)
        else:
            return sum(self.repr_count[c] * cost.v(t, c) / eta *
                       self.get_heat(t, c) / 3600 * self.params[
                           'time_step'].v() / 1000 for t in self.TIME for c in
                       self.REPR_DAYS)

    def obj_cost_ramp(self):
        """
        Generator for cost objective variables to be summed
        Unit: euro

        :return:
        """
        cost = self.params[
            'fuel_cost']  # cost consumed heat source (fuel/electricity)
        eta = self.params['efficiency'].v()

        if self.repr_days is None:
            return sum(self.get_ramp_cost(t) + cost.v(t) / eta *
                       self.get_heat(t)
                       / 3600 * self.params['time_step'].v() / 1000 for t in
                       self.TIME)
        else:
            return sum(self.repr_count[c] * (self.get_ramp_cost(t, c) + cost.v(
                t, c)
                                             / eta * self.get_heat(t, c)
                                             / 3600 * self.params[
                                                 'time_step'].v() / 1000) for t
                       in
                       self.TIME for c in self.REPR_DAYS)

    def obj_co2(self):
        """
        Generator for CO2 objective variables to be summed
        Unit: kg CO2

        :return:
        """

        eta = self.params['efficiency'].v()
        pef = self.params['PEF'].v()
        co2 = self.params[
            'CO2'].v()  # CO2 emission per kWh of heat source (fuel/electricity)
        if self.repr_days is None:
            return sum(co2 / eta * self.get_heat(t) * self.params[
                'time_step'].v() / 3600 / 1000 for t in self.TIME)
        else:
            return sum(self.repr_count[c] * co2 / eta * self.get_heat(t, c) *
                       self.params[
                           'time_step'].v() / 3600 / 1000 for t in self.TIME for
                       c in
                       self.REPR_DAYS)

    def obj_temp(self):
        """
        Generator for supply and return temperatures to be summed
        Unit: K

        :return:
        """

        # return sum((70+273.15 - self.get_temperature(t, 'supply'))**2 for t in range(self.n_steps))

        return sum(self.get_temperature(t, 'supply') for t in self.TIME)

    def get_known_mflo(self, t, start_time):
        return 0

    def obj_co2_cost(self):
        """
        Generator for CO2 cost objective variables to be summed
        Unit: euro

        :return:
        """

        eta = self.params['efficiency'].v()
        pef = self.params['PEF'].v()
        co2 = self.params[
            'CO2'].v()  # CO2 emission per kWh of heat source (fuel/electricity)
        co2_price = self.params['CO2_price']

        if self.repr_days is None:
            return sum(
                co2_price.v(t) * co2 / eta * self.get_heat(t) * self.params[
                    'time_step'].v() / 3600 / 1000 for t in
                self.TIME)
        else:
            return sum(
                co2_price.v(t, c) * co2 / eta * self.get_heat(t, c
                                                              ) * self.params[
                    'time_step'].v() / 3600 / 1000 for t in
                self.TIME for c in self.REPR_DAYS)


class SolarThermalCollector(VariableComponent):
    def __init__(self, name, temperature_driven=False, heat_var=0.15,
                 repr_days=None):
        """
        Solar thermal panel with fixed maximal production. Excess heat is curtailed in order not to make the optimisation infeasible.

        :param name: Name of the solar panel
        :param temperature_driven: Boolean that denotes if the temperatures are allowed to vary (fixed mass flow rates)
        :param heat_var: Relative variation allowed in delta_T
        """
        VariableComponent.__init__(self, name=name,
                                   direction=1,
                                   temperature_driven=temperature_driven,
                                   heat_var=heat_var,
                                   repr_days=repr_days)

        self.params = self.create_params()

        self.logger = logging.getLogger('modesto.components.SolThermCol')
        self.logger.info('Initializing SolarThermalCollector {}'.format(name))

    def create_params(self):
        params = Component.create_params(self)

        params.update({
            'area': DesignParameter('area', 'Surface area of panels', 'm2',
                                    mutable=True),
            'delta_T': DesignParameter('delta_T',
                                       'Temperature difference between in- and outlet',
                                       'K', mutable=True),
            'heat_profile': UserDataParameter(name='heat_profile',
                                              description='Maximum heat generation per unit area of the solar panel',
                                              unit='W/m2'),
            'cost_inv': SeriesParameter(name='cost_inv',
                                        description='Investment cost in function of installed area',
                                        unit='EUR',
                                        unit_index='m2',
                                        val=250)
            # Average cost/m2 from SDH fact sheet, Sorensen et al., 2012
            # see http://solar-district-heating.eu/Portals/0/Factsheets/SDH-WP3-D31-D32_August2012.pdf
        })
        return params

    def compile(self, model, start_time):
        """
        Compile this component's equations

        :param model: The optimization model
        :param block: The component model object
        :param pd.Timestamp start_time: Start time of optimization horizon.
        :return:
        """
        Component.compile(self, model, start_time)

        heat_profile = self.params['heat_profile']

        if self.compiled:
            if self.repr_days is None:
                for t in self.TIME:
                    self.block.heat_flow_max[t] = heat_profile.v(t)
            else:
                for t in self.TIME:
                    for c in self.REPR_DAYS:
                        self.block.heat_flow_max[t, c] = heat_profile.v(t, c)

        else:
            if self.repr_days is None:
                def _heat_flow_max(m, t):
                    return heat_profile.v(t)

                self.block.heat_flow_max = Param(self.TIME, rule=_heat_flow_max,
                                                 mutable=True)
                self.block.heat_flow = Var(self.TIME, within=NonNegativeReals)
                self.block.heat_flow_curt = Var(self.TIME,
                                                within=NonNegativeReals)

                self.block.mass_flow = Var(self.TIME)

                # Equations

                def _heat_bal(m, t):
                    return m.heat_flow[t] + m.heat_flow_curt[t] == m.area * \
                           m.heat_flow_max[t]

                def _mass_lb(m, t):
                    return m.mass_flow[t] >= m.heat_flow[
                        t] / self.cp / m.delta_T / (1 + self.heat_var)

                def _mass_ub(m, t):
                    return m.mass_flow[t] <= m.heat_flow[
                        t] / self.cp / m.delta_T

                self.block.eq_heat_bal = Constraint(self.TIME, rule=_heat_bal)
                self.block.eq_mass_lb = Constraint(self.TIME, rule=_mass_lb)
                self.block.eq_mass_ub = Constraint(self.TIME, rule=_mass_ub)
            else:
                def _heat_flow_max(m, t, c):
                    return heat_profile.v(t, c)

                self.block.heat_flow_max = Param(self.TIME, self.REPR_DAYS,
                                                 rule=_heat_flow_max,
                                                 mutable=True)
                self.block.heat_flow = Var(self.TIME,
                                           self.REPR_DAYS,
                                           within=NonNegativeReals)
                self.block.heat_flow_curt = Var(self.TIME, self.REPR_DAYS,
                                                within=NonNegativeReals)

                self.block.mass_flow = Var(self.TIME, self.REPR_DAYS)

                # Equations

                def _heat_bal(m, t, c):
                    return m.heat_flow[t, c] + m.heat_flow_curt[t,
                                                                c] == m.area * \
                           m.heat_flow_max[t, c]

                def _mass_lb(m, t, c):
                    return m.mass_flow[t, c] >= m.heat_flow[
                        t, c] / self.cp / m.delta_T / (1 + self.heat_var)

                def _mass_ub(m, t, c):
                    return m.mass_flow[t, c] <= m.heat_flow[
                        t, c] / self.cp / m.delta_T

                self.block.eq_heat_bal = Constraint(self.TIME,
                                                    self.REPR_DAYS,
                                                    rule=_heat_bal)
                self.block.eq_mass_lb = Constraint(self.TIME,
                                                   self.REPR_DAYS,
                                                   rule=_mass_lb)
                self.block.eq_mass_ub = Constraint(self.TIME,
                                                   self.REPR_DAYS,
                                                   rule=_mass_ub)

        self.compiled = True

    def get_investment_cost(self):
        """
        Return investment cost of solar thermal collector for the installed area.

        :return: Investment cost in EUR
        """

        return self.params['cost_inv'].v(self.params['area'].v())


class StorageFixed(FixedProfile):
    def __init__(self, name, temperature_driven, repr_days=None):
        """
        Class that describes a fixed storage

        :param name: Name of the building
        :param pd.Timestamp start_time: Start time of optimization horizon.
        """
        FixedProfile.__init__(self,
                              name=name,
                              direction=-1,
                              temperature_driven=temperature_driven,
                              repr_days=repr_days)


class StorageVariable(VariableComponent):
    def __init__(self, name, temperature_driven=False, heat_var=0.15,
                 repr_days=None):
        """
        Class that describes a variable storage

        :param name: Name of the building
        :param temperature_driven:
        :param heat_var: Relative variation allowed in delta_T
        """

        VariableComponent.__init__(self,
                                   name=name,
                                   direction=-1,
                                   temperature_driven=temperature_driven,
                                   heat_var=heat_var,
                                   repr_days=repr_days)

        self.params = self.create_params()
        self.max_en = 0
        self.max_mflo = None
        self.min_mflo = None
        self.mflo_use = None
        self.volume = None
        self.dIns = None
        self.kIns = None

        self.ar = None

        self.temp_diff = None

        self.UAw = None
        self.UAtb = None
        self.tau = None

        self.temp_sup = None
        self.temp_ret = None

    def create_params(self):

        params = Component.create_params(self)

        params.update({
            'Thi': DesignParameter('Thi',
                                   'High temperature in tank',
                                   'K',
                                   mutable=True),
            'Tlo': DesignParameter('Tlo',
                                   'Low temperature in tank',
                                   'K',
                                   mutable=True),
            'mflo_max': DesignParameter('mflo_max',
                                        'Maximal mass flow rate to and from storage vessel',
                                        'kg/s',
                                        mutable=True),
            'mflo_min': DesignParameter('mflo_min',
                                        'Minimal mass flow rate to and from storage vessel',
                                        'kg/s',
                                        mutable=True),
            'volume': DesignParameter('volume',
                                      'Storage volume',
                                      'm3',
                                      mutable=True),
            'ar': DesignParameter('ar',
                                  'Aspect ratio (height/width)',
                                  '-',
                                  mutable=True),
            'dIns': DesignParameter('dIns',
                                    'Insulation thickness',
                                    'm',
                                    mutable=True),
            'kIns': DesignParameter('kIns',
                                    'Thermal conductivity of insulation material',
                                    'W/(m.K)',
                                    mutable=True),
            'heat_stor': StateParameter(name='heat_stor',
                                        description='Heat stored in the thermal storage unit',
                                        unit='kWh',
                                        init_type='fixedVal',
                                        slack=False),
            'mflo_use': UserDataParameter(name='mflo_use',
                                          description='Use of warm water stored in the tank, replaced by cold water, e.g. DHW. standard is 0',
                                          unit='kg/s'),
            'cost_inv': SeriesParameter(name='cost_inv',
                                        description='Investment cost as a function of storage volume',
                                        unit='EUR',
                                        unit_index='m3',
                                        val=0),
            'Te': WeatherDataParameter('Te',
                                       'Ambient temperature',
                                       'K'),
            'mult': DesignParameter(name='mult',
                                    description='Multiplication factor indicating number of DHW tanks',
                                    unit='-',
                                    val=1,
                                    mutable=True)
        })

        return params

    def calculate_static_parameters(self):
        """
        Calculate static parameters and assign them to this object for later use in equations.

        :return:
        """

        self.max_mflo = self.params['mflo_max'].v()
        self.min_mflo = self.params['mflo_min'].v()
        self.mflo_use = self.params['mflo_use'].v()
        self.volume = self.params['volume'].v()
        self.dIns = self.params['dIns'].v()
        self.kIns = self.params['kIns'].v()

        self.ar = self.params['ar'].v()

        self.temp_diff = self.params['Thi'].v() - self.params['Tlo'].v()
        assert (
                self.temp_diff > 0), 'Temperature difference should be positive.'

        self.temp_sup = self.params['Thi'].v()
        self.temp_ret = self.params['Tlo'].v()
        self.max_en = self.volume * self.cp * self.temp_diff * self.rho / 1000 / 3600

        # Geometrical calculations
        w = (4 * self.volume / self.ar / pi) ** (1 / 3)  # Width of tank
        h = self.ar * w  # Height of tank

        Atb = w ** 2 / 4 * pi  # Top/bottom surface of tank

        # Heat transfer coefficients
        self.UAw = 2 * pi * self.kIns * h / log((w + 2 * self.dIns) / w)
        self.UAtb = Atb * self.kIns / self.dIns

        # Time constant
        self.tau = self.volume * 1000 * self.cp / self.UAw

    def common_declarations(self):
        """
        Shared definitions between StorageVariable and StorageCondensed.

        :return:
        """
        # Fixed heat loss
        Te = self.params['Te'].v()

        if self.compiled:
            self.block.max_en = self.max_en
            self.block.UAw = self.UAw
            self.block.UAtb = self.UAtb
            self.block.exp_ttau = exp(-self.params['time_step'].v() / self.tau)

            for t in self.TIME:
                self.block.heat_loss_ct[t] = self.UAw * (
                        self.temp_ret - Te[t]) + \
                                             self.UAtb * (
                                                     self.temp_sup + self.temp_ret - 2 *
                                                     Te[t])
        else:
            self.block.max_en = Param(mutable=True, initialize=self.max_en)
            self.block.UAw = Param(mutable=True, initialize=self.UAw)
            self.block.UAtb = Param(mutable=True, initialize=self.UAtb)

            self.block.exp_ttau = Param(mutable=True, initialize=exp(
                -self.params['time_step'].v() / self.tau))

            def _heat_loss_ct(b, t):
                return self.UAw * (self.temp_ret - Te[t]) + \
                       self.UAtb * (self.temp_sup + self.temp_ret - 2 * Te[t])

            self.block.heat_loss_ct = Param(self.TIME, rule=_heat_loss_ct,
                                            mutable=True)

            ############################################################################################
            # Initialize variables
            #       with upper and lower bounds

            mflo_bounds = (self.block.mflo_min, self.block.mflo_max)

            # In/out
            self.block.mass_flow = Var(self.TIME, bounds=mflo_bounds)
            self.block.heat_flow = Var(self.TIME)

    def compile(self, model, start_time):
        """
        Compile this model

        :param model: top optimization model with TIME and Te variable
        :param start_time: Start time of the optimization
        :return:
        """

        if self.repr_days is not None:
            raise AttributeError('StorageVariable cannot be used in '
                                 'combination with representative days')

        self.calculate_static_parameters()

        ############################################################################################
        # Initialize block

        Component.compile(self, model, start_time)

        self.common_declarations()

        if not self.compiled:
            # Internal
            self.block.heat_stor = Var(self.X_TIME)  # , bounds=(
            # 0, self.volume * self.cp * 1000 * self.temp_diff))
            self.block.soc = Var(self.X_TIME)

            #############################################################################################
            # Equality constraints

            self.block.heat_loss = Var(self.TIME)

            def _eq_heat_loss(b, t):
                return b.heat_loss[t] == (1 - b.exp_ttau) * b.heat_stor[
                    t] * 1000 * 3600 / self.params[
                           'time_step'].v() + b.heat_loss_ct[t]

            self.block.eq_heat_loss = Constraint(self.TIME, rule=_eq_heat_loss)

            # State equation
            def _state_eq(b, t):  # in kWh
                return b.heat_stor[t + 1] == b.heat_stor[t] + self.params[
                    'time_step'].v() / 3600 * (
                               b.heat_flow[t] / b.mult - b.heat_loss[t]) / 1000 \
                       - (self.mflo_use[t] * self.cp * (
                        b.Thi - b.Tlo)) / 1000 / 3600

                # self.tau * (1 - exp(-self.params['time_step'].v() / self.tau)) * (b.heat_flow[t] -b.heat_loss_ct[t])

            # SoC equation
            def _soc_eq(b, t):
                return b.soc[t] == b.heat_stor[t] / b.max_en * 100

            self.block.state_eq = Constraint(self.TIME, rule=_state_eq)
            self.block.soc_eq = Constraint(self.X_TIME, rule=_soc_eq)

            #############################################################################################
            # Inequality constraints

            def _ineq_soc(b, t):
                return 0 <= b.soc[t] <= 100

            self.block.ineq_soc = Constraint(self.X_TIME, rule=_ineq_soc)

            #############################################################################################
            # Initial state

            heat_stor_init = self.params['heat_stor'].init_type
            if heat_stor_init == 'free':
                pass
            elif heat_stor_init == 'cyclic':
                def _eq_cyclic(b):
                    return b.heat_stor[0] == b.heat_stor[self.X_TIME[-1]]

                self.block.eq_cyclic = Constraint(rule=_eq_cyclic)
            else:  # Fixed initial
                def _init_eq(b):
                    return b.heat_stor[0] == self.params['heat_stor'].v()

                self.block.init_eq = Constraint(rule=_init_eq)

            ## Mass flow and heat flow link
            def _heat_bal(b, t):
                return self.cp * b.mass_flow[t] * (b.Thi - b.Tlo) == \
                       b.heat_flow[t]

            ## leq allows that heat losses in the network are supplied from storage tank only when discharging.
            ## In charging mode, this will probably not be used.

            self.block.heat_bal = Constraint(self.TIME, rule=_heat_bal)

            self.logger.info(
                'Optimization model Storage {} compiled'.format(self.name))

        self.compiled = True

    def get_heat_stor(self):
        """
        Return initial heat storage state value

        :return:
        """
        return self.block.heat_stor

    def get_investment_cost(self):
        """
        Return investment cost of the storage unit, expressed in terms of equivalent water volume.

        :return: Investment cost in EUR
        """

        return self.params['cost_inv'].v(self.volume)


class StorageCondensed(StorageVariable):
    def __init__(self, name, temperature_driven=False, repr_days=None):
        """
        Variable storage model. In this model, the state equation are condensed into one single equation. Only the initial
            and final state remain as a parameter. This component is also compatible with a representative period
            presentation, in which the control actions are repeated for a given number of iterations, while the storage
            state can change.
        The heat losses are taken into account exactly in this model.

        :param name: name of the component
        :param temperature_driven: Parameter that defines if component is temperature driven. This component can only be
            used in non-temperature-driven optimizations.
        """
        if repr_days is not None:
            raise AttributeError('StorageCondensed is not compatible with '
                                 'representative days.')
        StorageVariable.__init__(self, name=name,
                                 temperature_driven=temperature_driven)

        self.N = None  # Number of flow time steps
        self.R = None  # Number of repetitions
        self.params['reps'] = DesignParameter(name='reps',
                                              description='Number of times the representative period should be repeated. Default 1.',
                                              unit='-', val=1)
        self.params['heat_stor'].change_init_type('free')
        self.heat_loss_coeff = None

    def set_reps(self, num_reps):
        """
        Set number of repetitions

        :param num_reps:
        :return:
        """
        self.params['reps'].change_value(num_reps)

    def compile(self, model, start_time):
        """
        Compile this unit. Equations calculate the final state after the specified number of repetitions.

        :param model: Top level model
        :param block: Component model object
        :param start_time: Start tim of the optimization
        :return:
        """
        self.calculate_static_parameters()

        ############################################################################################
        # Initialize block

        Component.compile(self, model, start_time)

        self.common_declarations()

        if not self.compiled:
            self.block.heat_stor_init = Var(domain=NonNegativeReals)
            self.block.heat_stor_final = Var(domain=NonNegativeReals)

            self.N = len(self.TIME)
            self.R = self.params['reps'].v()  # Number of repetitions in total

            self.block.reps = Set(initialize=range(self.R))

            self.block.heat_stor = Var(self.X_TIME, self.block.reps)
            self.block.soc = Var(self.X_TIME, self.block.reps,
                                 domain=NonNegativeReals)

            R = self.R

            def _state_eq(b, t, r):
                tlast = self.X_TIME[-1]
                if r == 0 and t == 0:
                    return b.heat_stor[0, 0] == b.heat_stor_init
                elif t == 0:
                    return b.heat_stor[t, r] == b.heat_stor[tlast, r - 1]
                else:
                    return b.heat_stor[t, r] == b.exp_ttau * b.heat_stor[
                        t - 1, r] + (
                                   b.heat_flow[t - 1] / b.mult - b.heat_loss_ct[
                               t - 1]) * self.params[
                               'time_step'].v() / 3600 / 1000

            self.block.state_eq = Constraint(self.X_TIME, self.block.reps,
                                             rule=_state_eq)
            self.block.final_eq = Constraint(
                expr=self.block.heat_stor[
                         self.X_TIME[-1], R - 1] == self.block.heat_stor_final)

            # SoC equation
            def _soc_eq(b, t, r):
                return b.soc[t, r] == b.heat_stor[t, r] / b.max_en * 100

            self.block.soc_eq = Constraint(self.X_TIME, self.block.reps,
                                           rule=_soc_eq)

            def _limit_initial_repetition(b, t):
                return 0 <= b.soc[t, 0] <= 100

            def _limit_final_repetition(b, t):
                return 0 <= b.heat_stor[t, R - 1] <= 100

            self.block.limit_init = Constraint(self.X_TIME,
                                               rule=_limit_initial_repetition)

            if R > 1:
                self.block.limit_final = Constraint(self.TIME,
                                                    rule=_limit_final_repetition)

            init_type = self.params['heat_stor'].init_type
            if init_type == 'free':
                pass
            elif init_type == 'cyclic':
                self.block.eq_cyclic = Constraint(
                    expr=self.block.heat_stor_init == self.block.heat_stor_final)

            else:
                self.block.init_eq = Constraint(
                    expr=self.block.heat_stor_init == self.params[
                        'heat_stor'].v())

            ## Mass flow and heat flow link
            def _heat_bal(b, t):
                return self.cp * b.mass_flow[t] * (b.Thi - b.Tlo) == \
                       b.heat_flow[t]

            self.block.heat_bal = Constraint(self.TIME, rule=_heat_bal)

            self.logger.info(
                'Optimization model StorageCondensed {} compiled'.format(
                    self.name))

        self.compiled = True

    def get_heat_stor(self):
        """
        Calculate stored heat during repetition r and time step n. These parameters are zero-based, so the first time
        step of the first repetition has identifiers r=0 and n=0. If no parameters are specified, the state trajectory
        is calculated.

        :param repetition: Number of repetition current time step is in. First representative period is 0.
        :param time: number of time step during current repetition.
        :return: single float if repetition and time are given, list of floats if not
        """
        out = []
        for r in self.block.reps:
            for n in self.X_TIME:
                if n > 0 or r == 0:
                    out.append(value(self.block.heat_stor[n, r]))

        return out

    def _xrn(self, r, n):
        """
        Formula to calculate storage state with repetition r and time step n

        :param r: repetition number (zero-based)
        :param n: time step number (zero-based)
        :return:
        """
        zH = self.heat_loss_coeff
        N = self.N
        R = self.R

        return zH ** (r * N + n) * self.block.heat_stor_init + sum(
            zH ** (i * R + n) for i in range(r)) * sum(
            zH ** (N - j - 1) * (
                    self.block.heat_flow[j] * self.params['time_step'].v() -
                    self.block.heat_loss_ct[
                        j] * self.time_step) / 3.6e6 for j in
            range(N)) + sum(
            zH ** (n - i - 1) * (
                    self.block.heat_flow[i] * self.params['time_step'].v() -
                    self.block.heat_loss_ct[
                        i] * self.time_step) / 3.6e6 for i in
            range(n))

    def get_heat_stor_init(self):
        return self.block.heat_stor_init

    def get_heat_stor_final(self):
        return self.block.heat_stor_final

    def get_soc(self):
        """
        Return state of charge list

        :return:
        """
        out = []
        for r in self.block.reps:
            for n in self.X_TIME:
                if n > 0 or r == 0:
                    out.append(value(self.block.soc[n, r]))

        return out

    def get_heat_loss(self):
        """
        Return heat losses

        :return:
        """
        out = []
        for r in self.block.reps:
            for n in self.TIME:
                out.append(value(self.block.heat_loss[n, r]))
        return out


class StorageRepr(StorageVariable):
    """
    Storage component that can be used with representative days

    """

    def __init__(self, name, temperature_driven=False, repr_days=None):
        """
        Variable storage model. In this model, the state equation are condensed into one single equation. Only the initial
            and final state remain as a parameter. This component is also compatible with a representative period
            presentation, in which the control actions are repeated for a given number of iterations, while the storage
            state can change.
        The heat losses are taken into account exactly in this model.

        :param name: name of the component
        :param temperature_driven: Parameter that defines if component is temperature driven. This component can only be
            used in non-temperature-driven optimizations.
        """
        if repr_days is None:
            raise AttributeError('StorageRepr only works with representative '
                                 'weeks')
        StorageVariable.__init__(self, name=name,
                                 temperature_driven=temperature_driven,
                                 repr_days=repr_days)

    def compile(self, model, start_time):
        """
        Compile this unit. Equations calculate the final state after the specified number of repetitions.

        :param model: Top level model
        :param block: Component model object
        :param start_time: Start tim of the optimization
        :return:
        """
        self.calculate_static_parameters()

        ############################################################################################
        # Initialize block

        Component.compile(self, model, start_time)

        ################
        # Declarations #
        ################

        Te = self.params['Te']

        if self.compiled:
            self.block.max_en = self.max_en
            self.block.UAw = self.UAw
            self.block.UAtb = self.UAtb
            self.block.exp_ttau = exp(
                -self.params['time_step'].v() / self.tau)

            for t in self.TIME:
                for c in self.REPR_DAYS:
                    self.block.heat_loss_ct[t, c] = self.UAw * (self.temp_ret - Te.v(t, c)) + self.UAtb * (
                            self.temp_sup + self.temp_ret - 2 * Te.v(t, c))
        else:
            self.block.max_en = Param(mutable=True, initialize=self.max_en)
            self.block.UAw = Param(mutable=True, initialize=self.UAw)
            self.block.UAtb = Param(mutable=True, initialize=self.UAtb)

            self.block.exp_ttau = Param(mutable=True, initialize=exp(
                -self.params['time_step'].v() / self.tau))

            def _heat_loss_ct(b, t, c):
                return self.UAw * (self.temp_ret - Te.v(t, c)) + \
                       self.UAtb * (self.temp_sup + self.temp_ret - 2 * Te.v(t, c))

            self.block.heat_loss_ct = Param(self.TIME, self.REPR_DAYS,
                                            rule=_heat_loss_ct,
                                            mutable=True)

            ############################################################################################
            # Initialize variables
            #       with upper and lower bounds

            mflo_bounds = (self.block.mflo_min, self.block.mflo_max)

            # In/out
            self.block.mass_flow = Var(self.TIME, self.REPR_DAYS,
                                       bounds=mflo_bounds)
            self.block.heat_flow = Var(self.TIME, self.REPR_DAYS)

            self.block.heat_stor_intra = Var(self.X_TIME, self.REPR_DAYS)
            # heat storage trajectory within representative day
            self.block.heat_stor_inter = Var(self.DAYS_OF_YEAR,
                                             bounds=(0, self.block.max_en))

            Ng = len(self.TIME)

            self.block.heat_stor_intra_max = Var(self.REPR_DAYS,
                                                 within=NonNegativeReals)
            self.block.heat_stor_intra_min = Var(self.REPR_DAYS,
                                                 within=NonPositiveReals)

            # Limit storage state
            def _max_intra_soc(b, t, c):
                return b.heat_stor_intra_max[c] >= b.heat_stor_intra[t, c]

            def _min_intra_soc(b, t, c):
                return b.heat_stor_intra_min[c] <= b.heat_stor_intra[t, c]

            self.block.ineq_max_intra_soc = Constraint(self.X_TIME,
                                                       self.REPR_DAYS,
                                                       rule=_max_intra_soc)
            self.block.ineq_min_intra_soc = Constraint(self.X_TIME,
                                                       self.REPR_DAYS,
                                                       rule=_min_intra_soc)

            def _max_soc_constraint(b, d):
                return b.heat_stor_inter[d] + b.heat_stor_intra_max[
                    self.repr_days[d]] <= b.max_en

            def _min_soc_constraint(b, d):
                return b.heat_stor_inter[d] * (b.exp_ttau) ** Ng + \
                       b.heat_stor_intra_min[self.repr_days[d]] >= 0

            self.block.ineq_max_soc = Constraint(self.DAYS_OF_YEAR,
                                                 rule=_max_soc_constraint)
            self.block.ineq_min_soc = Constraint(self.DAYS_OF_YEAR,
                                                 rule=_min_soc_constraint)

            # Link inter storage states
            def _inter_state_eq(b, d):
                if d == self.DAYS_OF_YEAR[-1]:  # Periodic boundary
                    return b.heat_stor_inter[self.DAYS_OF_YEAR[0]] == b.heat_stor_inter[self.DAYS_OF_YEAR[-1]] * (
                        b.exp_ttau) ** Ng + b.heat_stor_intra[
                               self.X_TIME[-1], self.repr_days[self.DAYS_OF_YEAR[-1]]]
                else:
                    return b.heat_stor_inter[d + 1] == b.heat_stor_inter[d] * (
                        b.exp_ttau) ** Ng + b.heat_stor_intra[
                               self.X_TIME[-1], self.repr_days[d]]

            self.block.eq_inter_state_eq = Constraint(self.DAYS_OF_YEAR,
                                                      rule=_inter_state_eq)

            # Link intra storage states
            def _intra_state_eq(b, t, c):
                return b.heat_stor_intra[t + 1, c] == b.heat_stor_intra[
                    t, c] * (b.exp_ttau) + self.params[
                           'time_step'].v() / 3600 * (
                               b.heat_flow[t, c] / b.mult - b.heat_loss_ct[
                           t, c]) / 1000

            self.block.eq_intra_states = Constraint(self.TIME, self.REPR_DAYS,
                                                    rule=_intra_state_eq)

            def _first_intra(b, c):
                return b.heat_stor_intra[0, c] == 0

            self.block.eq_first_intra = Constraint(self.REPR_DAYS,
                                                   rule=_first_intra)

            # SoC equation

            ## Mass flow and heat flow link
            def _heat_bal(b, t, c):
                return self.cp * b.mass_flow[t, c] * (b.Thi - b.Tlo) == \
                       b.heat_flow[t, c]

            self.block.heat_bal = Constraint(self.TIME, self.REPR_DAYS,
                                             rule=_heat_bal)

            self.logger.info(
                'Optimization model StorageRepr {} compiled'.format(
                    self.name))

        self.compiled = True

    def get_heat_stor_inter(self, d, t):
        """
        Get inter heat storage on day d at time step t.

        :param d: Day of year, starting at 0
        :param t: time of day
        :return:
        """
        return self.block.heat_stor_inter[d] * self.block.exp_ttau ** t

    def get_heat_stor_intra(self, d, t):
        """
        Get intra heat storage for day of year d and time step of that day t

        :param d: Day of year, starting at 0
        :param t: hour of the day
        :return:
        """

        return self.block.heat_stor_intra[t, self.repr_days[d]]

    def get_result(self, name, index, state, start_time):
        if name in ['soc', 'heat_stor']:
            result = []

            for d in self.DAYS_OF_YEAR:
                for t in self.TIME:
                    result.append(value(self.get_heat_stor_inter(d, t) +
                                        self.get_heat_stor_intra(d, t)))
            result.append(value(self.get_heat_stor_inter(self.DAYS_OF_YEAR[-1], 24) +
                                self.get_heat_stor_intra(self.DAYS_OF_YEAR[-1], 24)))
            index = pd.DatetimeIndex(start=start_time,
                                     freq=str(
                                         self.params['time_step'].v()) + 'S',
                                     periods=len(result))
            if name is 'soc':
                return pd.Series(index=index, name=self.name + '.' + name,
                                 data=result) / self.max_en * 100
            if name is 'heat_stor':
                return pd.Series(index=index,
                                 name=self.name + '.' + name,
                                 data=result)
        elif name is 'heat_stor_inter':
            result = []

            for d in self.DAYS_OF_YEAR:
                result.append(value(self.get_heat_stor_inter(d, 0)))
            index = pd.DatetimeIndex(start=start_time,
                                     freq='1D',
                                     periods=365)
            return pd.Series(index=index, data=result,
                             name=self.name + '.heat_stor_inter')
        elif name is 'heat_loss':
            result = []
            for d in self.DAYS_OF_YEAR:
                for t in self.TIME:
                    result.append(value(self.block.heat_loss_ct[t, self.repr_days[d]] + 1000 * 3600 / self.params[
                        'time_step'].v() * (self.get_heat_stor_inter(d, t) + self.get_heat_stor_intra(d, t)) * (1 - self.block.exp_ttau)))
            index = pd.DatetimeIndex(start=start_time, freq=str(self.params['time_step'].v()) + 'S',
                                     periods=len(result))
            return pd.Series(index=index, data=result,
                             name=self.name + '.heat_loss')
        else:
            return super(StorageRepr, self).get_result(name, index, state,
                                                       start_time)<|MERGE_RESOLUTION|>--- conflicted
+++ resolved
@@ -90,28 +90,6 @@
 
         self.params[name] = new_object
 
-<<<<<<< HEAD
-    def get_param_value(self, name, time=None):
-        """
-        Gets value of specified design param. Returns "None" if unknown
-
-        :param name: Name of the parameter (str)
-        :param time: If parameter consists of a series of values, the value at a certain can be selected time
-        :return:
-        """
-
-        try:
-            param = self.params[name]
-        except KeyError:
-            param = None
-            self.logger.warning(
-                'Parameter {} does not (yet) exist in this component'.format(
-                    name))
-
-        return param.get_value(time)
-
-=======
->>>>>>> b6142128
     def get_temperature(self, t, line):
         """
         Return temperature in one of both lines at time t
