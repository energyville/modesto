from __future__ import division

import logging
from math import pi, log, exp

import pandas as pd
from pyomo.core.base import Block, Param, Var, NonPositiveReals, Constraint


class Component(object):
    def __init__(self, name, horizon, time_step, design_param={}, states={}, user_param={}):
        """
        Base class for components

        :param name: Name of the component
        :param horizon: Horizon of the optimization problem,
        in seconds
        :param time_step: Time between two points
        :param design_param: Required design parameters to set up the model (list)
        :param states: Required states that have to be initialized to set up the model (list)
        :param user_param: Required data about user behaviour to set up the model (list)
        """

        self.logger = logging.getLogger('modesto.component.Component')
        self.logger.info('Initializing Component {}'.format(name))

        self.name = name

        assert horizon % time_step == 0, "The horizon of the optimization problem should be multiple of the time step."
        self.horizon = horizon
        self.time_step = time_step
        self.n_steps = int(horizon / time_step)

        self.model = None  # The entire optimization model
        self.parent = None  # The node model
        self.block = None  # The component model

        self.user_data = {}
        self.initial_data = {}
        self.design_param = {}

        self.needed_design_param = design_param
        self.needed_states = states
        self.needed_user_data = user_param

        self.cp = 4180

    def pprint(self, txtfile=None):
        """
        Pretty print this block

        :param txtfile: textfile location to write to (default None => stdout)
        :return:
        """
        if self.block is not None:
            self.block.pprint(ostream=txtfile)
        else:
            print 'The optimization model of %s has not been built yet.' % self.name

    def get_heat(self, t):
        """
        Return heat_flow variable at time t

        :param t:
        :return:
        """
        assert self.block is not None, "The optimization model for %s has not been compiled" % self.name
        return self.block.heat_flow[t]

    def get_mflo(self, t):
        """
        Return mass_flow variable at time t

        :param t:
        :return:
        """
        assert self.block is not None, "The optimization model for %s has not been compiled" % self.name
        return self.block.mass_flow[t]

    def make_block(self, parent):
        """
        Make a separate block in the parent model.
        This block is used to add the component model.

        :param parent: The node model to which it should be added
        :return:
        """

        self.parent = parent
        # If block is already present, remove it
        if self.parent.component(self.name) is not None:
            self.parent.del_component(self.name)
            # self.logger.warning('Overwriting block {} in Node {}'.format(self.name, self.parent.name))
            # TODO this test should be located in node; then no knowledge of parent would be needed
        self.parent.add_component(self.name, Block())  # TODO this too
        self.block = self.parent.__getattribute__(self.name)

        self.logger.info(
            'Optimization block for Component {} initialized'.format(self.name))

    def change_user_behaviour(self, kind, new_data):
        """
        Change the heat profile of the building model

        :param kind: Name of the kind of user data
        :param new_data: The new user data (dataframe) for the entire horizon
        :return:
        """

        assert type(new_data) == type(pd.DataFrame()), \
            "The format of user behaviour data should be pandas DataFrame (%s, %s)" % (self.name, kind)
        assert kind in self.needed_user_data, \
            "%s is not recognized as a valid kind of user data" % kind
        assert len(new_data.index) == self.n_steps, \
            "The length of the given user data is %s, but should be %s" \
            % (len(new_data.index), self.n_steps)

        self.user_data[kind] = new_data


    def change_initial_condition(self, state, val):
        """
        Change the initial value of a state

        :param state: Name of the state
        :param val: New initial value of the state
        :return:
        """
        assert state in self.needed_states, \
            "%s is not recognized as a valid state" % state

        self.initial_data[state] = val

    def change_design_param(self, param, val):
        """
        Change the design parameter of a component

        :param param: Name of the parameter (str)
        :param val: New value of the parameter
        :return:
        """

        assert param in self.needed_design_param, \
            "%s is not recognized as a valid design parameter" % param

        self.design_param[param] = val

    def check_data(self):
        """
        Check if all data required to build the optimization problem is available

        :return:
        """

        for param in self.needed_design_param:
            assert param in self.design_param, \
                "No value for design parameter %s for component %s was indicated\n Description: %s" % \
                (param, self.name, self.needed_design_param[param])
        for param in self.needed_user_data:
            assert param in self.user_data, \
                "No values for user data %s for component %s was indicated\n Description: %s" % \
                (param, self.name, self.needed_user_data[param])
        for param in self.needed_states:
            assert param in self.initial_data, \
                "No initial value for state %s for component %s was indicated\n Description: %s" % \
                (param, self.name, self.needed_states[param])

    def obj_energy(self):
        """
        Yield summation of energy variables for objective function, but only for relevant component types

        :return:
        """
        return 0


class FixedProfile(Component):
    def __init__(self, name, horizon, time_step, direction=0):
        """
        Class for a component with a fixed heating profile

        :param name: Name of the building
        :param horizon: Horizon of the optimization problem,
        in seconds
        :param time_step: Time between two points
        :param direction: Indicates possible signs of heat flow
        0: both + and -,
        1: only + (heat to the network),
        -1, only - (heat from the network)
        """
        design_param = {'delta_T': 'Temperature difference across substation [K]',
                        'mult': 'Number of buildings in the cluster'}
        user_param = {'heat_profile': 'Heat use in one (average) building'}
        # TODO Link this to the build()

        Component.__init__(self, name=name, horizon=horizon, time_step=time_step, design_param=design_param,
                           user_param=user_param)

        assert direction in [-1, 0, 1], "The input direction should be either -1, 0 or 1"
        self.direction = direction

    def compile(self, topmodel, parent):
        """
        Build the structure of fixed profile

        :param topmodel: The main optimization model
        :param parent: The node model
        :return:
        """
        self.check_data()

        mult = self.design_param['mult']
        delta_T = self.design_param['delta_T']
        heat_profile = self.user_data['heat_profile']

        self.model = topmodel
        self.make_block(parent)

        def _mass_flow(b, t):
            return mult * heat_profile.iloc[t][0] / self.cp / delta_T

        def _heat_flow(b, t):
            return mult * heat_profile.iloc[t][0]

        self.block.mass_flow = Param(self.model.TIME, rule=_mass_flow)
        self.block.heat_flow = Param(self.model.TIME, rule=_heat_flow)

        self.logger.info('Optimization model {} {} compiled'.
                         format(self.__class__, self.name))

    def fill_opt(self):
        """
        Add the parameters to the model

        :return:
        """

        param_list = ""

        assert set(self.needed_design_param) >= set(self.design_param.keys()), \
            "Design parameters for %s are missing: %s" \
            % (self.name, str(list(set(self.design_param.keys()) - set(self.needed_design_param))))

        assert set(self.needed_user_data) >= set(self.user_data.keys()), \
            "User data for %s are missing: %s" \
            % (self.name, str(list(set(self.user_data.keys()) - set(self.needed_user_data))))

        for d_param in self.needed_design_param:
            param_list += "param %s := \n%s\n;\n" % (self.name + "_" + d_param, self.design_param[d_param])

        for u_param in self.needed_user_data:
            param_list += "param %s := \n" % (self.name + "_" + u_param)
            for i in range(self.n_steps):
                param_list += str(i + 1) + ' ' + str(self.user_data[u_param].loc[i][0]) + "\n"
            param_list += ';\n'

        return param_list

    def change_user_data(self, kind, new_data):
        if kind == 'heat_profile' and not self.direction == 0:
            assert all(self.direction * i >= 0 for i in new_data)
        Component.change_user_behaviour(self, kind, new_data)


class VariableProfile(Component):
    # TODO Assuming that variable profile means State-Space model

    def __init__(self, name, horizon, time_step):
        """
        Class for components with a variable heating profile

        :param name: Name of the building
        :param horizon: Horizon of the optimization problem,
        in seconds
        :param time_step: Time between two points
        """

<<<<<<< HEAD
        Component.__init__(self, name, horizon, time_step)
=======
        super(VariableProfile, self).__init__(name=name, horizon=horizon, time_step=time_step, design_param=[],
                                              states=[], user_param=[])
>>>>>>> 8e793da2

    def compile(self, parent):
        """
        Build the structure of a component model

        :param parent: The main optimization model
        :return:
        """

        self.make_block(parent)


class BuildingFixed(FixedProfile):
    def __init__(self, name, horizon, time_step):
        """
        Class for building models with a fixed heating profile

        :param name: Name of the building
        :param horizon: Horizon of the optimization problem,
        in seconds
        :param time_step: Time between two points
        """
        FixedProfile.__init__(self, name, horizon, time_step, direction=-1)


class BuildingVariable(VariableProfile):
    # TODO How to implement DHW tank? Separate model from Building or together?
    # TODO Model DHW user without tank? -> set V_tank = 0

    def __init__(self, name, horizon, time_step):
        """
        Class for a building with a variable heating profile

        :param name: Name of the building
        :param horizon: Horizon of the optimization problem,
        in seconds
        :param time_step: Time between two points
        """
        VariableProfile.__init__(self, name, horizon, time_step)


class ProducerFixed(FixedProfile):
    def __init__(self, name, horizon, time_step):
        """
        Class that describes a fixed producer profile

        :param name: Name of the building
        :param horizon: Horizon of the optimization problem,
        in seconds
        :param time_step: Time between two points
        """
        FixedProfile.__init__(self, name, horizon, time_step, direction=1)


class ProducerVariable(VariableProfile):
    def __init__(self, name, horizon, time_step):
        """
        Class that describes a variable producer

        :param name: Name of the building
        :param horizon: Horizon of the optimization problem,
        in seconds
        :param time_step: Time between two points
        """
        VariableProfile.__init__(self, name, horizon, time_step)

        self.logger = logging.getLogger('comps.VarProducer')
        self.logger.info('Initializing VarProducer {}'.format(name))

    def compile(self, topmodel, parent):
        """
        Build the structure of ta producer model

        :return:
        """
        self.check_data()

        self.model = topmodel
        self.make_block(parent)

        self.block.mass_flow = Var(self.model.TIME, within=NonPositiveReals)
        self.block.heat_flow = Var(self.model.TIME, within=NonPositiveReals)

    def obj_energy(self):
        """
        Generator for energy objective variables to be summed

        :return:
        """
        return sum(self.get_heat(t) for t in range(self.n_steps))


class StorageFixed(FixedProfile):
    def __init__(self, name, horizon, time_step):
        """
        Class that describes a fixed storage

        :param name: Name of the building
        :param horizon: Horizon of the optimization problem,
        in seconds
        :param time_step: Time between two points
        """
        FixedProfile.__init__(self, name, horizon, time_step)


class StorageVariable(Component):
    def __init__(self, name, horizon, time_step):
        """
        Class that describes a variable storage

        :param name: Name of the building
        :param horizon: Horizon of the optimization problem,
        in seconds
        :param time_step: Time between two points
        """

        design_params = {
            'Thi': 'High temperature in tank [degC]',
            'Tlo': 'Low temperature in tank [degC]',
            'mflo_max': 'Maximal mass flow rate to and from storage vessel [kg/s]',
            'volume': 'Storage volume [m3]',
            'ar': 'Aspect ratio (height/width) [-]',
            'dIns': 'Insulation thickness [m]',
            'kIns': 'Thermal conductivity of insulation material [W/(m.K)]'
        }
<<<<<<< HEAD

        states = {
            'heat_stor': 'Heat present in the tank'
        }

        super(StorageVariable, self).__init__(name=name, horizon=horizon, time_step=time_step,
                                              states=states, design_param=design_params)
=======
        super(StorageVariable, self).__init__(name=name, horizon=horizon, time_step=time_step, states=['heat_stor'],
                                              design_param=design_params, user_param=None)
>>>>>>> 8e793da2

        # TODO choose between stored heat or state of charge as state (which one is easier for initialization?)

        self.cyclic = False
        self.max_mflo = None
        self.volume = None
        self.dIns = None
        self.kIns = None

        self.ar = None

        self.temp_diff = None

        self.UAw = None
        self.UAtb = None
        self.tau = None

        self.temp_sup = None
        self.temp_ret = None

    def compile(self, topmodel, parent):
        """
        Compile this model

        :param topmodel: top optimization model with TIME and Te variable
        :param parent: block above this level
        :return:
        """
        self.check_data()

        self.max_mflo = self.design_param['mflo_max']
        self.volume = self.design_param['volume']
        self.dIns = self.design_param['dIns']
        self.kIns = self.design_param['kIns']

        self.ar = self.design_param['ar']

        self.temp_diff = self.design_param['Thi'] - self.design_param['Tlo']
        self.temp_sup = self.design_param['Thi']
        self.temp_ret = self.design_param['Tlo']

        # Geometrical calculations
        w = (4 * self.volume / self.ar / pi) ** (1 / 3)  # Width of tank
        h = self.ar * w  # Height of tank

        Atb = w ** 2 / 4 * pi  # Top/bottom surface of tank

        # Heat transfer coefficients
        self.UAw = 2 * pi * self.kIns * h / log((w + 2 * self.dIns) / w)
        self.UAtb = Atb * self.kIns / self.dIns

        # Time constant
        self.tau = self.volume * 1000 * self.cp / self.UAw

        ############################################################################################
        # Initialize block

        self.model = topmodel
        self.make_block(parent)

        ############################################################################################
        # Parameters

        # Fixed heat loss
        def _heat_loss_ct(b, t):
            return self.UAw * (self.temp_ret - self.model.Te.iloc[t][0]) + \
                   self.UAtb * (
<<<<<<< HEAD
                       self.temp_ret + self.temp_sup - self.model.Te.iloc[t][0])
=======
                       self.temp_ret + self.temp_sup - 2 * 18)

>>>>>>> 8e793da2
        # TODO implement varying outdoor temperature

        self.block.heat_loss_ct = Param(self.model.TIME, rule=_heat_loss_ct)

        ############################################################################################
        # Initialize variables
        #       with upper and lower bounds

        mflo_bounds = (
            -self.max_mflo, self.max_mflo) if self.max_mflo is not None else (
            None, None)
        heat_bounds = (
            (-self.max_mflo * self.temp_diff * self.cp,
             self.max_mflo * self.temp_diff * self.cp) if self.max_mflo is not None else (
                None, None))

        # In/out
        self.block.mass_flow = Var(self.model.TIME, bounds=mflo_bounds)
        self.block.heat_flow = Var(self.model.TIME, bounds=heat_bounds)

        # Internal
        self.block.heat_stor = Var(self.model.TIME, bounds=(
            0, self.volume * self.cp * 1000 * self.temp_diff))
        self.logger.debug('Max heat: {}J'.format(str(self.volume * self.cp * 1000 * self.temp_diff)))
        self.logger.debug('Tau:      {}s'.format(str(self.tau)))
        self.logger.debug('Loss  :   {}%'.format(str(exp(-self.time_step / self.tau))))

        #############################################################################################
        # Equality constraints

        self.block.heat_loss = Var(self.model.TIME)

        def _eq_heat_loss(b, t):
            return b.heat_loss[t] == (1 - exp(-self.time_step / self.tau)) * b.heat_stor[t] / self.time_step + \
                                     b.heat_loss_ct[t]

        self.block.eq_heat_loss = Constraint(self.model.TIME, rule=_eq_heat_loss)

        # State equation
        def _state_eq(b, t):
            if t < self.model.TIME[-1]:
                return b.heat_stor[t + 1] == b.heat_stor[t] + self.time_step * (b.heat_flow[t] - b.heat_loss[t])

                # self.tau * (1 - exp(-self.time_step / self.tau)) * (b.heat_flow[t] -b.heat_loss_ct[t])

            else:
                # print str(t)
                return Constraint.Skip

        self.block.state_eq = Constraint(self.model.TIME, rule=_state_eq)

        if self.cyclic:
            def _eq_cyclic(b):
                return b.heat_stor[0] == b.heat_stor[self.model.TIME[-1]]

            self.block.eq_cyclic = Constraint(rule=_eq_cyclic)
        #############################################################################################
        # Initial state
        try:
            initial_state = self.initial_data['heat_stor']

        except KeyError:
            self.logger.warning('No initial state indicated for {}.'.format(self.name))
            self.logger.warning('Assuming free initial state.')
            initial_state = None

        if initial_state is not None:
            def _init_eq(b):
                return b.heat_stor[0] == initial_state

            self.block.init_eq = Constraint(rule=_init_eq)

        # self.block.init = Constraint(expr=self.block.heat_stor[0] == 1 / 2 * self.vol * 1000 * self.temp_diff * self.cp)
        # print 1 / 2 * self.vol * 1000 * self.temp_diff * self.cp

        ## Mass flow and heat flow link
        def _heat_bal(b, t):
            return self.cp * b.mass_flow[t] * self.temp_diff == b.heat_flow[t]

        self.block.heat_bal = Constraint(self.model.TIME, rule=_heat_bal)

        self.logger.info('Optimization model Storage {} compiled'.format(self.name))<|MERGE_RESOLUTION|>--- conflicted
+++ resolved
@@ -275,12 +275,8 @@
         :param time_step: Time between two points
         """
 
-<<<<<<< HEAD
-        Component.__init__(self, name, horizon, time_step)
-=======
         super(VariableProfile, self).__init__(name=name, horizon=horizon, time_step=time_step, design_param=[],
                                               states=[], user_param=[])
->>>>>>> 8e793da2
 
     def compile(self, parent):
         """
@@ -406,7 +402,6 @@
             'dIns': 'Insulation thickness [m]',
             'kIns': 'Thermal conductivity of insulation material [W/(m.K)]'
         }
-<<<<<<< HEAD
 
         states = {
             'heat_stor': 'Heat present in the tank'
@@ -414,10 +409,6 @@
 
         super(StorageVariable, self).__init__(name=name, horizon=horizon, time_step=time_step,
                                               states=states, design_param=design_params)
-=======
-        super(StorageVariable, self).__init__(name=name, horizon=horizon, time_step=time_step, states=['heat_stor'],
-                                              design_param=design_params, user_param=None)
->>>>>>> 8e793da2
 
         # TODO choose between stored heat or state of charge as state (which one is easier for initialization?)
 
@@ -485,12 +476,7 @@
         def _heat_loss_ct(b, t):
             return self.UAw * (self.temp_ret - self.model.Te.iloc[t][0]) + \
                    self.UAtb * (
-<<<<<<< HEAD
                        self.temp_ret + self.temp_sup - self.model.Te.iloc[t][0])
-=======
-                       self.temp_ret + self.temp_sup - 2 * 18)
-
->>>>>>> 8e793da2
         # TODO implement varying outdoor temperature
 
         self.block.heat_loss_ct = Param(self.model.TIME, rule=_heat_loss_ct)
