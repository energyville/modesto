--- conflicted
+++ resolved
@@ -4,15 +4,9 @@
 import sys
 from math import pi, log, exp
 
-<<<<<<< HEAD
-from pyomo.core.base import Block, Param, Var, Constraint, NonNegativeReals, value, Set
+from pyomo.core.base import Block, Param, Var, Constraint, NonNegativeReals, value, Set, Binary
 from modesto.submodel import Submodel
 from modesto.parameter import StateParameter, DesignParameter, UserDataParameter, SeriesParameter, WeatherDataParameter
-=======
-from pyomo.core.base import Block, Param, Var, Constraint, NonNegativeReals, value, Set, Binary
-
-from modesto.parameter import StateParameter, DesignParameter, UserDataParameter, SeriesParameter
->>>>>>> 67e3cd2d
 
 
 def str_to_comp(string):
@@ -56,7 +50,6 @@
         :return: a dictionary, keys are the names of the parameters, values are the Parameter objects
         """
 
-<<<<<<< HEAD
         params = {'time_step':
                       DesignParameter('time_step',
                                        unit='s',
@@ -66,8 +59,13 @@
                                        unit='s',
                                        description='Horizon of the optimization problem')}
         return params
-=======
-        :param name:
+
+	def change_param_object(self, name, new_object):
+		"""
+		Replace a parameter object by a new one
+
+		:param new_object: The new parameter object
+        :param name: The name of the parameter to be changed
         :return:
         """
 
@@ -95,7 +93,6 @@
             self.logger.warning('Parameter {} does not (yet) exist in this component'.format(name))
 
         return param.get_value(time)
->>>>>>> 67e3cd2d
 
     def get_temperature(self, t, line):
         """
@@ -608,16 +605,11 @@
         """
         Component.compile(self, model, start_time)
 
-<<<<<<< HEAD
-        self.block.heat_flow = Var(self.TIME, bounds=(0, self.params['Qmax'].v()))
+        self.block.heat_flow = Var(self.TIME)
         self.block.ramping_cost = Var(self.TIME)
-=======
-        self.block.heat_flow = Var(self.model.TIME)
-        self.block.ramping_cost = Var(self.model.TIME)
->>>>>>> 67e3cd2d
 
         if not self.params['Qmin'].v() == 0:
-            self.block.on = Var(self.model.TIME, within=Binary)
+            self.block.on = Var(self.TIME, within=Binary)
             def _min_heat(b, t):
                 return self.params['Qmin'].v() * b.on[t] <= b.heat_flow[t]
 
@@ -631,8 +623,8 @@
             def _max_heat(b, t):
                 return b.heat_flow[t] <= self.params['Qmax'].v()
 
-        self.block.min_heat = Constraint(self.model.TIME, rule=_min_heat)
-        self.block.max_heat = Constraint(self.model.TIME, rule=_max_heat)
+        self.block.min_heat = Constraint(self.TIME, rule=_min_heat)
+        self.block.max_heat = Constraint(self.TIME, rule=_max_heat)
 
         if self.temperature_driven:
 
@@ -801,14 +793,8 @@
         pef = self.params['PEF'].v()
         co2 = self.params['CO2'].v()  # CO2 emission per kWh of heat source (fuel/electricity)
         co2_price = self.params['CO2_price'].v()
-<<<<<<< HEAD
 
         return sum(co2_price[t] * co2 / eta * self.get_heat(t) * self.params['time_step'].v() / 3600 / 1000 for t in self.TIME)
-=======
-        return sum(co2_price[t] * co2 / eta * self.get_heat(t) *
-                   self.time_step / 3600 / 1000 for t in range(self.n_steps))
->>>>>>> 67e3cd2d
-
 
 class SolarThermalCollector(Component):
     def __init__(self, name, temperature_driven=False):
