from __future__ import division

import logging
from math import pi, log, exp

from pkg_resources import resource_filename
from pyomo.core.base import Block, Param, Var, Constraint, NonNegativeReals

import modesto.utils as ut
from modesto.parameter import StateParameter, DesignParameter, UserDataParameter


class Component(object):
    def __init__(self, name=None, start_time=None, horizon=None, time_step=None, params=None, direction=None,
                 temperature_driven=False):
        """
        Base class for components

        :param name: Name of the component
        :param pd.Timestamp start_time: Start time of optimization horizon.
        :param horizon: Horizon of the optimization problem, in seconds
        :param time_step: Time between two points
        :param params: Required parameters to set up the model (dict)
        :param direction: Indicates  direction of positive heat and mass flows. 1 means into the network (producer node), -1 means into the component (consumer node)
        """
        self.logger = logging.getLogger('modesto.component.Component')
        self.logger.info('Initializing Component {}'.format(name))

        self.name = name
        self.start_time = start_time
        assert horizon % time_step == 0, "The horizon of the optimization problem should be multiple of the time step."
        self.horizon = horizon
        self.time_step = time_step
        self.n_steps = int(horizon / time_step)

        self.model = None  # The entire optimization model
        self.parent = None  # The node model
        self.block = None  # The component model

        self.params = params
        self.slack_list = []

        self.cp = 4180  # TODO make this static variable
        self.rho = 1000

        self.temperature_driven = temperature_driven

        if direction is None:
            raise ValueError('Set direction either to 1 or -1.')
        elif direction not in [-1, 1]:
            raise ValueError('Direction should be -1 or 1.')
        self.direction = direction

    def create_params(self):
        """
        Create all required parameters to set up the model

        :return: a dictionary, keys are the names of the parameters, values are the Parameter objects
        """
        return {}

    def pprint(self, txtfile=None):
        """
        Pretty print this block

        :param txtfile: textfile location to write to (default None => stdout)
        :return:
        """
        if self.block is not None:
            self.block.pprint(ostream=txtfile)
        else:
            Exception('The optimization model of %s has not been built yet.' % self.name)

    def get_params(self):
        """

        :return: A list of all parameters necessary for this type of component
        """

        return self.params.keys()

    def get_param_value(self, name, time=None):
        """
        Gets value of specified design param. Returns "None" if unknown

        :param name: Name of the parameter (str)
        :param time: If parameter consists of a series of values, the value at a certain can be selected time
        :return:
        """

        try:
            param = self.params[name]
        except KeyError:
            param = None
            self.logger.warning('Parameter {} does not (yet) exist in this component'.format(name))

        return param.get_value(time)

    def get_temperature(self, t, line):
        """
        Return temperature in one of both lines at time t

        :param t: time
        :param line: 'supply' or 'return'
        :return:
        """
        if not self.temperature_driven:
            raise ValueError('The model is not temperature driven, with no supply temperature variables')
        if self.block is None:
            raise Exception("The optimization model for %s has not been compiled" % self.name)
        if not line in self.model.lines:
            raise ValueError('The input line can only take the values from {}'.format(self.model.lines.value))

        return self.block.temperatures[t, line]

    def get_heat(self, t):
        """
        Return heat_flow variable at time t

        :param t:
        :return:
        """
        if self.block is None:
            raise Exception("The optimization model for %s has not been compiled" % self.name)
        return self.direction * self.block.heat_flow[t]

    def get_mflo(self, t, compiled=True):
        """
        Return mass_flow variable at time t

        :param t:
        :param compiled: If True, the compilation of the model is assumed to be finished. If False, other means to get to the mass flow are used
        :return:
        """
        # TODO Find something better!
        if not compiled:
            try:
                return self.direction * self.params['heat_profile'].v(t) * self.params['mult'].v() \
                       / self.cp / self.params['delta_T'].v()
            except:
                try:
                    return self.direction * self.params['heat_profile'].v() \
                           / self.cp / self.params['delta_T'].v()
                except:
                    return None
        else:
            if self.block is None:
                raise Exception("The optimization model for %s has not been compiled" % self.name)
            return self.direction * self.block.mass_flow[t]

    def get_direction(self):
        """
        Return direction

        :return:
        """
        return self.direction

    def get_slack(self, slack_name, t):
        """
        Get the calue of a slack variable at a certain time

        :param slack_name: Name of the slack variable
        :param t: Time
        :return: Value of slack
        """

        return self.block.find_component(slack_name)[t]

    def make_block(self, parent):
        """
        Make a separate block in the parent model.
        This block is used to add the component model.

        :param parent: The node model to which it should be added
        :return:
        """

        self.parent = parent
        # If block is already present, remove it
        if self.parent.component(self.name) is not None:
            self.parent.del_component(self.name)
            # self.logger.warning('Overwriting block {} in Node {}'.format(self.name, self.parent.name))
            # TODO this test should be located in node; then no knowledge of parent would be needed
        self.parent.add_component(self.name, Block())  # TODO this too
        self.block = self.parent.__getattribute__(self.name)

        self.logger.info(
            'Optimization block for Component {} initialized'.format(self.name))

    def make_slack(self, slack_name):
        self.slack_list.append(slack_name)
        self.block.add_component(slack_name, Var(self.model.TIME, within=NonNegativeReals))
        return self.block.find_component(slack_name)

    def constrain_value(self, variable, bound, ub=True, slack_variable=None):
        """

        :param variable: variable that needs to be constrained, this is only a single value
        :param bound: The value by which the variable needs to be bounded
        :param ub: if True, this will impose an upper boundary, if False a lower boundary is imposed
        :param slack_variable: The variable that describes the slack
        :return:
        """

        if ub is True:
            f = 1
        else:
            f = -1

        if slack_variable is None:
            return f*variable <= f*bound
        else:
            return f*variable <= f*bound + slack_variable

    def change_param(self, param, new_data):
        """
        Change the value of a parameter

        :param param: Name of the kind of user data
        :param new_data: The new value of the parameter
        :return:
        """
        if param not in self.params:
            raise Exception("{} is not recognized as a valid parameter for {}".format(param, self.name))

        self.params[param].change_value(new_data)

    def check_data(self):
        """
        Check if all data required to build the optimization problem is available

        :return:
        """
        for name, param in self.params.items():
            if not param.check():
                raise Exception('{} of {} does not have a value yet. Please, add one before optimizing.\n{}'. \
                                format(name, self.name, param.get_description()))

    def get_param_description(self, name):
        """
        Returns a string containing the description of a parameter

        :param name: Name of the parameter. If None, all parameters are returned
        :return: A dict of all descriptions
        """

        if name not in self.params:
            raise KeyError('{} is not an existing parameter for {}'.format(name, self.name))
        else:
            return self.params[name].get_description()

    def obj_slack(self):
        """
        Yield summation of all slacks in the componenet

        :return:
        """
        slack = 0

        for slack_name in self.slack_list:
            slack += sum(self.get_slack(slack_name, t) for t in self.model.TIME)

        return slack

    def obj_energy(self):
        """
        Yield summation of energy variables for objective function, but only for relevant component types

        :return:
        """
        return 0

    def obj_cost(self):
        """
        Yield summation of energy variables for objective function, but only for relevant component types

        :return:
        """
        return 0

    def obj_cost_ramp(self):
        """
        Yield summation of energy variables for objective function, but only for relevant component types

        :return:
        """
        return 0

    def obj_co2(self):
        """
        Yield summation of energy variables for objective function, but only for relevant component types

        :return:
        """
        return 0

    def obj_temp(self):
        """
        Yield summation of temperatures for objective function, but only for relevant component types

        :return:
        """
        return 0


class FixedProfile(Component):
    def __init__(self, name=None, start_time=None, horizon=None, time_step=None, direction=None,
                 temperature_driven=False):
        """
        Class for a component with a fixed heating profile

        :param name: Name of the building
        :param pd.Timestamp start_time: Start time of optimization horizon.
        :param horizon: Horizon of the optimization problem, in seconds
        :param time_step: Time between two points
        :param direction: Indicates  direction of positive heat and mass flows. 1 means into the network (producer node), -1 means into the component (consumer node)
        """
        super(FixedProfile, self).__init__(name=name,
                                           start_time=start_time,
                                           horizon=horizon,
                                           time_step=time_step,
                                           direction=direction,
                                           temperature_driven=temperature_driven)

        self.params = self.create_params()

    def create_params(self):
        """
        Creates all necessary parameters for the component

        :returns
        """

        params = {
            'delta_T': DesignParameter('delta_T',
                                       'Temperature difference across substation',
                                       'K'),
            'mult': DesignParameter('mult',
                                    'Number of buildings in the cluster',
                                    '-'),
            'heat_profile': UserDataParameter('heat_profile',
                                              'Heat use in one (average) building',
                                              'W',
                                              self.time_step),
        }

        if self.temperature_driven:
            params['mass_flow'] = UserDataParameter('mass_flow',
                                                    'Mass flow through one (average) building substation',
                                                    'kg/s',
                                                    self.time_step)
            params['temperature_supply'] = StateParameter('temperature_supply',
                                                          'Initial supply temperature at the component',
                                                          'K',
                                                          'fixedVal')
            params['temperature_return'] = StateParameter('temperature_return',
                                                          'Initial return temperature at the component',
                                                          'K',
                                                          'fixedVal')
            params['temperature_max'] = DesignParameter('temperature_max',
                                                        'Maximun allowed water temperature at the component',
                                                        'K')
            params['temperature_min'] = DesignParameter('temperature_min',
                                                        'Minimum allowed temperature at the component',
                                                        'K')

        return params

    def compile(self, topmodel, parent):
        """
        Build the structure of fixed profile

        :param topmodel: The main optimization model
        :param parent: The node model
        :return:
        """
        self.check_data()

        mult = self.params['mult']
        delta_T = self.params['delta_T']
        heat_profile = self.params['heat_profile']

        self.model = topmodel
        self.make_block(parent)

        def _mass_flow(b, t):
            return mult.v() * heat_profile.v(t) / self.cp / delta_T.v()

        def _heat_flow(b, t):
            return mult.v() * heat_profile.v(t)

        self.block.mass_flow = Param(self.model.TIME, rule=_mass_flow)
        self.block.heat_flow = Param(self.model.TIME, rule=_heat_flow)

        if self.temperature_driven:
            self.block.temperatures = Var(self.model.TIME, self.model.lines)

            def _decl_temperatures(b, t):
                if t == 0:
                    return Constraint.Skip
                elif b.mass_flow[t] == 0:
                    return b.temperatures[t, 'supply'] == b.temperatures[t, 'return']
                else:
                    return b.temperatures[t, 'supply'] - b.temperatures[t, 'return'] == \
                           b.heat_flow[t] / b.mass_flow[t] / self.cp

            def _init_temperatures(b, l):
                return b.temperatures[0, l] == self.params['temperature_' + l].v()

            if True: #self.params['temperature_max'].get_slack():
                uslack = self.make_slack('temperature_max_uslack')
                lslack = self.make_slack('temperature_max_l_slack')
            else:
                uslack = [None] * len(self.model.TIME)
                lslack = [None] * len(self.model.TIME)

            ub = self.params['temperature_max'].v()
            lb = self.params['temperature_min'].v()

            def _max_temp(b, t):
                return self.constrain_value(b.temperatures[t, 'supply'],
                                            ub,
                                            ub=True,
                                            slack_variable=uslack[t])

            def _min_temp(b, t):
                return self.constrain_value(b.temperatures[t, 'supply'],
                                            lb,
                                            ub=False,
                                            slack_variable=lslack[t])

            self.block.max_temp = Constraint(self.model.TIME, rule=_max_temp)
            self.block.min_temp = Constraint(self.model.TIME, rule=_min_temp)

            self.block.decl_temperatures = Constraint(self.model.TIME, rule=_decl_temperatures)
            self.block.init_temperatures = Constraint(self.model.lines, rule=_init_temperatures)

        self.logger.info('Optimization model {} {} compiled'.
                         format(self.__class__, self.name))

        # def fill_opt(self):
        #     """
        #     Add the parameters to the model
        #
        #     :return:
        #     """
        #
        #     param_list = ""
        #
        #     assert set(self.needed_design_param) >= set(self.design_param.keys()), \
        #         "Design parameters for %s are missing: %s" \
        #         % (self.name, str(list(set(self.design_param.keys()) - set(self.needed_design_param))))
        #
        #     assert set(self.needed_user_data) >= set(self.user_data.keys()), \
        #         "User data for %s are missing: %s" \
        #         % (self.name, str(list(set(self.user_data.keys()) - set(self.needed_user_data))))
        #
        #     for d_param in self.needed_design_param:
        #         param_list += "param %s := \n%s\n;\n" % (self.name + "_" + d_param, self.design_param[d_param])
        #
        #     for u_param in self.needed_user_data:
        #         param_list += "param %s := \n" % (self.name + "_" + u_param)
        #         for i in range(self.n_steps):
        #             param_list += str(i + 1) + ' ' + str(self.user_data[u_param].loc[i][0]) + "\n"
        #         param_list += ';\n'
        #
        #     return param_list


class VariableProfile(Component):
    # TODO Assuming that variable profile means State-Space model

    def __init__(self, name, start_time, horizon, time_step, direction, temperature_driven=False):
        """
        Class for components with a variable heating profile

        :param name: Name of the building
        :param pd.Timestamp start_time: Start time of optimization horizon.
        :param horizon: Horizon of the optimization problem, in seconds
        :param time_step: Time between two points
        :param direction: Standard heat and mass flow direction for positive flows. 1 for producer components, -1 for consumer components
        """
        super(VariableProfile, self).__init__(name=name,
                                              start_time=start_time,
                                              horizon=horizon,
                                              time_step=time_step,
                                              direction=direction,
                                              temperature_driven=temperature_driven)

        self.params = self.create_params()

    def compile(self, parent):
        """
        Build the structure of a component model

        :param parent: The main optimization model
        :return:
        """

        self.make_block(parent)


class BuildingFixed(FixedProfile):
    def __init__(self, name, start_time, horizon, time_step, temperature_driven=False):
        """
        Class for building models with a fixed heating profile

        :param name: Name of the building
        :param pd.Timestamp start_time: Start time of optimization horizon.
        :param horizon: Horizon of the optimization problem, in seconds
        :param time_step: Time between two points
        """
        super(BuildingFixed, self).__init__(name=name,
                                            start_time=start_time,
                                            horizon=horizon,
                                            time_step=time_step,
                                            direction=-1,
                                            temperature_driven=temperature_driven)


class BuildingVariable(Component):
    # TODO How to implement DHW tank? Separate model from Building or together?
    # TODO Model DHW user without tank? -> set V_tank = 0

    def __init__(self, name, start_time, horizon, time_step, temperature_driven=False):
        """
        Class for a building with a variable heating profile

        :param name: Name of the building
        :param pd.Timestamp start_time: Start time of optimization horizon.
        :param horizon: Horizon of the optimization problem, in seconds
        :param time_step: Time between two points
        """
        super(BuildingVariable, self).__init__(name=name,
                                               start_time=start_time,
                                               horizon=horizon,
                                               time_step=time_step,
                                               direction=-1,
                                               temperature_driven=temperature_driven)


class ProducerFixed(FixedProfile):
    def __init__(self, name, start_time, horizon, time_step, temperature_driven=False):
        """
        Class that describes a fixed producer profile

        :param name: Name of the building
        :param pd.Timestamp start_time: Start time of optimization horizon.
        :param horizon: Horizon of the optimization problem, in seconds
        :param time_step: Time between two points
        """
        super(ProducerFixed, self).__init__(name=name,
                                            start_time=start_time,
                                            horizon=horizon,
                                            time_step=time_step,
                                            direction=1,
                                            temperature_driven=temperature_driven)


class ProducerVariable(Component):
    def __init__(self, name, start_time, horizon, time_step, temperature_driven=False):
        """
        Class that describes a variable producer

        :param name: Name of the building
        :param pd.Timestamp start_time: Start time of optimization horizon.
        :param horizon: Horizon of the optimization problem, in seconds
        :param time_step: Time between two points
        """

        super(ProducerVariable, self).__init__(name=name,
                                               start_time=start_time,
                                               horizon=horizon,
                                               time_step=time_step,
                                               direction=1,
                                               temperature_driven=temperature_driven)

        self.params = self.create_params()

        self.logger = logging.getLogger('modesto.components.VarProducer')
        self.logger.info('Initializing VarProducer {}'.format(name))

    def create_params(self):
        params = {
            'efficiency': DesignParameter('efficiency',
                                          'Efficiency of the heat source',
                                          '-'),
            'PEF': DesignParameter('PEF',
                                   'Factor to convert heat source to primary energy',
                                   '-'),
            'CO2': DesignParameter('CO2',
                                   'amount of CO2 released when using primary energy source',
                                   'kg/kWh'),
            'fuel_cost': UserDataParameter('fuel_cost',
                                           'cost of fuel/electricity to generate heat',
                                           'euro/kWh',
                                           time_step=self.time_step),
            'Qmax': DesignParameter('Qmax',
                                    'Maximum possible heat output',
                                    'W'),
            'ramp': DesignParameter('ramp',
                                    'Maximum ramp (increase in heat output)',
                                    'W/s'),
            'ramp_cost': DesignParameter('ramp_cost',
                                         'Ramping cost',
                                         'euro/(W/s)')
        }

        if self.temperature_driven:
            params['mass_flow'] = UserDataParameter('mass_flow',
                                                    'Flow through the production unit substation',
                                                    'kg/s',
                                                    self.time_step)
            params['temperature_max'] = DesignParameter('temperature_max',
                                                        'Maximum allowed water temperature',
                                                        'K')
            params['temperature_min'] = DesignParameter('temperature_min',
                                                        'Minimum allowed water temperature',
                                                        'K')
            params['temperature_supply'] = StateParameter('temperature_supply',
                                                          'Initial supply temperature at the component',
                                                          'K',
                                                          'fixedVal')
            params['temperature_return'] = StateParameter('temperature_return',
                                                          'Initial return temperature at the component',
                                                          'K',
                                                          'fixedVal')
        return params

    def compile(self, topmodel, parent):
        """
        Build the structure of a producer model

        :return:
        """
        self.check_data()

        self.model = topmodel
        self.make_block(parent)

        self.block.heat_flow = Var(self.model.TIME, bounds=(0, self.params['Qmax'].v()))
        self.block.ramping_cost = Var(self.model.TIME)

        if self.temperature_driven:
            def _mass_flow(b, t):
                return self.params['mass_flow'].v(t)

            self.block.mass_flow = Param(self.model.TIME, rule=_mass_flow)

            def _decl_init_heat_flow(b):
                return b.heat_flow[0] == (self.params['temperature_supply'].v() -
                                          self.params['temperature_return'].v()) * \
                                         self.cp * b.mass_flow[0]

            self.block.decl_init_heat_flow = Constraint(rule=_decl_init_heat_flow)

        else:
            self.block.mass_flow = Var(self.model.TIME, within=NonNegativeReals)

        def _decl_upward_ramp(b, t):
            if t == 0:
                return Constraint.Skip
            else:
                return b.heat_flow[t] - b.heat_flow[t - 1] <= self.params['ramp'].v() * self.time_step

        def _decl_downward_ramp(b, t):
            if t == 0:
                return Constraint.Skip
            else:
                return b.heat_flow[t - 1] - b.heat_flow[t] <= self.params['ramp'].v() * self.time_step

        def _decl_upward_ramp_cost(b, t):
            if t == 0:
                return b.ramping_cost[t] == 0
            else:
                return b.ramping_cost[t] >= (b.heat_flow[t] - b.heat_flow[t - 1]) * self.params['ramp_cost'].v()

        def _decl_downward_ramp_cost(b, t):
            if t == 0:
                return Constraint.Skip
            else:
                return b.ramping_cost[t] >= (b.heat_flow[t - 1] - b.heat_flow[t]) * self.params['ramp_cost'].v()

        self.block.decl_upward_ramp = Constraint(self.model.TIME, rule=_decl_upward_ramp)
        self.block.decl_downward_ramp = Constraint(self.model.TIME, rule=_decl_downward_ramp)
        self.block.decl_downward_ramp_cost = Constraint(self.model.TIME, rule=_decl_downward_ramp_cost)
        self.block.decl_upward_ramp_cost = Constraint(self.model.TIME, rule=_decl_upward_ramp_cost)

        if self.temperature_driven:

            self.block.temperatures = Var(self.model.TIME,
                                          self.model.lines)

            def _limit_temperatures(b, t):
                return self.params['temperature_min'].v() <= b.temperatures[t, 'supply'] <= self.params[
                    'temperature_max'].v()

            self.block.limit_teperatures = Constraint(self.model.TIME, rule=_limit_temperatures)

            def _decl_temperatures(b, t):
                if t == 0:
                    return Constraint.Skip
                elif b.mass_flow[t] == 0:
                    return Constraint.Skip
                else:
                    return b.temperatures[t, 'supply'] - b.temperatures[t, 'return'] == b.heat_flow[t] / b.mass_flow[
                        t] / self.cp

            def _init_temperature(b, l):
                return b.temperatures[0, l] == self.params['temperature_' + l].v()

            def _decl_temp_mf0(b, t):
                if (not t == 0) and b.mass_flow[t] == 0:
                    return b.temperatures[t, 'supply'] == b.temperatures[t - 1, 'supply']
                else:
                    return Constraint.Skip

            self.block.decl_temperatures = Constraint(self.model.TIME, rule=_decl_temperatures)
            self.block.init_temperatures = Constraint(self.model.lines, rule=_init_temperature)
            self.block.dec_temp_mf0 = Constraint(self.model.TIME, rule=_decl_temp_mf0)

    def get_ramp_cost(self, t):
        return self.block.ramping_cost[t]

    # TODO Objectives are all the same, only difference is the value of the weight...

    def obj_energy(self):
        """
        Generator for energy objective variables to be summed
        Unit: kWh (primary energy)

        :return:
        """

        eta = self.params['efficiency'].v()
        pef = self.params['PEF'].v()

        return sum(pef / eta * (self.get_heat(t)) * self.time_step / 3600 / 1000 for t in range(self.n_steps))

    def obj_cost(self):
        """
        Generator for cost objective variables to be summed
        Unit: euro

        :return:
        """
        cost = self.params['fuel_cost']  # cost consumed heat source (fuel/electricity)
        eta = self.params['efficiency'].v()
<<<<<<< HEAD
        return sum(cost[t] / eta * self.get_heat(t) / 3600 * self.time_step / 1000 for t in range(self.n_steps))
=======
        return sum(cost.v(t) / eta * self.get_heat(t) for t in range(self.n_steps))  #
>>>>>>> 20d78a1f

    def obj_cost_ramp(self):
        """
        Generator for cost objective variables to be summed
        Unit: euro

        :return:
        """
        cost = self.params['fuel_cost']  # cost consumed heat source (fuel/electricity)
        eta = self.params['efficiency'].v()
<<<<<<< HEAD
        return sum(self.get_ramp_cost(t) + cost[t] / eta * self.get_heat(t)
                   / 3600 * self.time_step / 1000  for t in range(self.n_steps)) #
=======
        return sum(self.get_ramp_cost(t) + cost.v(t) / eta * self.get_heat(t) for t in range(self.n_steps))  #
>>>>>>> 20d78a1f

    def obj_co2(self):
        """
        Generator for CO2 objective variables to be summed
        Unit: kg CO2

        :return:
        """

        eta = self.params['efficiency'].v()
        pef = self.params['PEF'].v()
        co2 = self.params['CO2'].v()  # CO2 emission per kWh of heat source (fuel/electricity)
        return sum(co2 / eta * self.get_heat(t) * self.time_step / 3600 / 1000 for t in range(self.n_steps))

    def obj_temp(self):
        """
        Generator for supply and return temperatures to be summed
        Unit: K

        :return:
        """

        # return sum((70+273.15 - self.get_temperature(t, 'supply'))**2 for t in range(self.n_steps))

        return sum(self.get_temperature(t, 'supply') for t in self.model.TIME)


class SolarThermalCollector(Component):
    def __init__(self, name, start_time, horizon, time_step, temperature_driven=False):
        """
        Solar thermal panel with fixed maximal production. Excess heat is curtailed in order not to make the optimisation infeasible.

        :param name: Name of the solar panel
        :param start_time: Start time of optimization. pd.Timestamp.
        :param horizon: Optimization horizon in seconds
        :param time_step: Time step in seconds
        :param temperature_driven:
        """
        super(SolarThermalCollector, self).__init__(name=name, start_time=start_time, horizon=horizon,
                                                    time_step=time_step, direction=1,
                                                    temperature_driven=temperature_driven)

        self.params = self.create_params()

        self.logger = logging.getLogger('modesto.components.SolThermCol')
        self.logger.info('Initializing SolarThermalCollector {}'.format(name))

        filepath = resource_filename('modesto', 'Data/RenewableProduction')

        self.max_prod = ut.read_period_data(path=filepath, name='SolarThermalNew.txt', time_step=time_step,
                                            horizon=horizon, start_time=start_time)["30_40"]
        # TODO Allow multiple orientations (the L-Tuple)

    def create_params(self):
        params = {
            'area': DesignParameter('area', 'Surface area of panels', 'm2'),
            'delta_T': DesignParameter('delta_T', 'Temperature difference between in- and outlet', 'K')
        }
        return params

    def compile(self, topmodel, parent):
        """
        Compile this component's equations

        :param self:
        :param topmodel:
        :param parent:
        :return:
        """

        self.check_data()

        self.model = topmodel
        self.make_block(parent)

        def _heat_flow_max(m, t):
            return self.max_prod.values[t]

        self.block.heat_flow_max = Param(self.model.TIME, rule=_heat_flow_max)
        self.block.heat_flow = Var(self.model.TIME, within=NonNegativeReals)
        self.block.heat_flow_curt = Var(self.model.TIME, within=NonNegativeReals)

        self.block.mass_flow = Var(self.model.TIME)

        # Equations

        def _heat_bal(m, t):
            return m.heat_flow[t] + m.heat_flow_curt[t] == self.params['area'].v() * m.heat_flow_max[t]

        def _ener_bal(m, t):
            return m.mass_flow[t] == m.heat_flow[t] / self.cp / self.params['delta_T'].v()

        self.block.eq_heat_bal = Constraint(self.model.TIME, rule=_heat_bal)
        self.block.eq_ener_bal = Constraint(self.model.TIME, rule=_ener_bal)


class StorageFixed(FixedProfile):
    def __init__(self, name, start_time, horizon, time_step, temperature_driven):
        """
        Class that describes a fixed storage

        :param name: Name of the building
        :param pd.Timestamp start_time: Start time of optimization horizon.
        :param horizon: Horizon of the optimization problem, in seconds
        :param time_step: Time between two points
        """
        super(StorageFixed, self).__init__(name=name,
                                           start_time=start_time,
                                           horizon=horizon,
                                           time_step=time_step,
                                           direction=-1,
                                           temperature_driven=temperature_driven)


class StorageVariable(Component):
    def __init__(self, name, start_time, horizon, time_step, temperature_driven=False):
        """
        Class that describes a variable storage

        :param name: Name of the building
        :param pd.Timestamp start_time: Start time of optimization horizon.
        :param horizon: Horizon of the optimization problem, in seconds
        :param time_step: Time between two points
        """

        super(StorageVariable, self).__init__(name=name,
                                              start_time=start_time,
                                              horizon=horizon,
                                              time_step=time_step,
                                              direction=-1,
                                              temperature_driven=temperature_driven)

        self.params = self.create_params()
        self.max_en = 0

        # TODO choose between stored heat or state of charge as state (which one is easier for initialization?)

        self.max_mflo = None
        self.volume = None
        self.dIns = None
        self.kIns = None

        self.ar = None

        self.temp_diff = None

        self.UAw = None
        self.UAtb = None
        self.tau = None

        self.temp_sup = None
        self.temp_ret = None

    def create_params(self):
        params = {
            'Thi': DesignParameter('Thi',
                                   'High temperature in tank',
                                   'K'),
            'Tlo': DesignParameter('Tlo',
                                   'Low temperature in tank',
                                   'K', ),
            'mflo_max': DesignParameter('mflo_max',
                                        'Maximal mass flow rate to and from storage vessel',
                                        'kg/s'),
            'volume': DesignParameter('volume',
                                      'Storage volume',
                                      'm3'),
            'ar': DesignParameter('ar',
                                  'Aspect ratio (height/width)',
                                  '-'),
            'dIns': DesignParameter('dIns',
                                    'Insulation thickness',
                                    'm'),
            'kIns': DesignParameter('kIns',
                                    'Thermal conductivity of insulation material',
                                    'W/(m.K)'),
            'heat_stor': StateParameter('heat_stor',
                                        'Heat stored in the thermal storage unit',
                                        'J',
                                        'fixedVal')
        }

        return params

    def compile(self, topmodel, parent):
        """
        Compile this model

        :param topmodel: top optimization model with TIME and Te variable
        :param parent: block above this level
        :return:
        """
        self.max_mflo = self.params['mflo_max'].v()
        self.volume = self.params['volume'].v()
        self.dIns = self.params['dIns'].v()
        self.kIns = self.params['kIns'].v()

        self.ar = self.params['ar'].v()

        self.temp_diff = self.params['Thi'].v() - self.params['Tlo'].v()
        self.temp_sup = self.params['Thi'].v()
        self.temp_ret = self.params['Tlo'].v()

        heat_stor_init = self.params['heat_stor']

        self.max_en = self.volume * self.cp * self.temp_diff * self.rho

        # Geometrical calculations
        w = (4 * self.volume / self.ar / pi) ** (1 / 3)  # Width of tank
        h = self.ar * w  # Height of tank

        Atb = w ** 2 / 4 * pi  # Top/bottom surface of tank

        # Heat transfer coefficients
        self.UAw = 2 * pi * self.kIns * h / log((w + 2 * self.dIns) / w)
        self.UAtb = Atb * self.kIns / self.dIns

        # Time constant
        self.tau = self.volume * 1000 * self.cp / self.UAw

        ############################################################################################
        # Initialize block

        self.model = topmodel
        self.make_block(parent)

        ############################################################################################
        # Parameters

        # Fixed heat loss
        def _heat_loss_ct(b, t):
            return self.UAw * (self.temp_ret - self.model.Te[t]) + \
                   self.UAtb * (self.temp_ret + self.temp_sup - self.model.Te[t])

        # TODO implement varying outdoor temperature

        self.block.heat_loss_ct = Param(self.model.TIME, rule=_heat_loss_ct)

        ############################################################################################
        # Initialize variables
        #       with upper and lower bounds

        mflo_bounds = (
            -self.max_mflo, self.max_mflo) if self.max_mflo is not None else (
            None, None)
        heat_bounds = (
            (-self.max_mflo * self.temp_diff * self.cp,
             self.max_mflo * self.temp_diff * self.cp) if self.max_mflo is not None else (
                None, None))

        # In/out
        self.block.mass_flow = Var(self.model.TIME, bounds=mflo_bounds)
        self.block.heat_flow = Var(self.model.TIME, bounds=heat_bounds)
        if self.temperature_driven:
            self.block.supply_temperature = Var(self.model.TIME)

        # Internal
<<<<<<< HEAD
        self.block.heat_stor = Var(self.model.X_TIME) #, bounds=(
            # 0, self.volume * self.cp * 1000 * self.temp_diff))
=======
        self.block.heat_stor = Var(self.model.X_TIME, bounds=(
            0, self.volume * self.cp * 1000 * self.temp_diff))
        self.block.soc = Var(self.model.TIME)
>>>>>>> 20d78a1f
        self.logger.debug('Max heat: {}J'.format(str(self.volume * self.cp * 1000 * self.temp_diff)))
        self.logger.debug('Tau:      {}d'.format(str(self.tau / 3600 / 365)))
        self.logger.debug('Loss  :   {}%'.format(str(exp(-self.time_step / self.tau))))

        #############################################################################################
        # Equality constraints

        self.block.heat_loss = Var(self.model.TIME)

        def _eq_heat_loss(b, t):
            return b.heat_loss[t] == (1 - exp(-self.time_step / self.tau)) * b.heat_stor[t] / self.time_step + \
                                     b.heat_loss_ct[t]

        self.block.eq_heat_loss = Constraint(self.model.TIME, rule=_eq_heat_loss)

        # State equation
        def _state_eq(b, t):
            return b.heat_stor[t + 1] == b.heat_stor[t] + self.time_step * (b.heat_flow[t] - b.heat_loss[t])

            # self.tau * (1 - exp(-self.time_step / self.tau)) * (b.heat_flow[t] -b.heat_loss_ct[t])

        # SoC equation
        def _soq_eq(b, t):
            return b.soc[t] == b.heat_stor[t] / self.max_en * 100

        self.block.state_eq = Constraint(self.model.TIME, rule=_state_eq)
        self.block.soc_eq = Constraint(self.model.TIME, rule=_soq_eq)

<<<<<<< HEAD
            self.block.eq_cyclic = Constraint(rule=_eq_cyclic)

        #############################################################################################
        # Inequality constraints

        if self.params['heat_stor'].get_slack():
            uslack = self.make_slack('heat_stor_u_slack')
            lslack = self.make_slack('heat_stor_l_slack')
        else:
            uslack = [None]*len(self.model.X_TIME)
            lslack = [None]*len(self.model.X_TIME)

        ub = self.params['heat_stor'].get_upper_boundary()/1000/3600
        lb = self.params['heat_stor'].get_lower_boundary()/1000/3600
        max = self.volume * self.cp * 1000 * self.temp_diff/1000/3600
        if ub > max:
            self.params['heat_stor'].change_upper_bound(max)

        def _max_heat_stor(b, t):
            return self.constrain_value(b.heat_stor[t]/1000/3600,
                                        self.params['heat_stor'].get_upper_boundary(),
                                        ub=True,
                                        slack_variable=uslack[t])

        def _min_heat_stor(b, t):
            return self.constrain_value(b.heat_stor[t]/1000/3600,
                                        self.params['heat_stor'].get_lower_boundary(),
                                        ub=False,
                                        slack_variable=lslack[t])

        self.block.max_heat_stor = Constraint(self.model.X_TIME, rule=_max_heat_stor)
        self.block.min_heat_stor = Constraint(self.model.X_TIME, rule=_min_heat_stor)

=======
>>>>>>> 20d78a1f
        #############################################################################################
        # Initial state

        # TODO Move this to a separate general method for initializing states
        if heat_stor_init.init_type == 'free':
            pass
        elif heat_stor_init.init_type == 'cyclic':
            def _eq_cyclic(b):
                return b.heat_stor[0] == b.heat_stor[self.model.X_TIME[-1]]

            self.block.eq_cyclic = Constraint(rule=_eq_cyclic)
        else:
            def _init_eq(b):
                return b.heat_stor[0] == heat_stor_init.v()

            self.block.init_eq = Constraint(rule=_init_eq)

        # self.block.init = Constraint(expr=self.block.heat_stor[0] == 1 / 2 * self.vol * 1000 * self.temp_diff * self.cp)
        # print 1 / 2 * self.vol * 1000 * self.temp_diff * self.cp

        ## Mass flow and heat flow link
        def _heat_bal(b, t):
            return self.cp * b.mass_flow[t] * self.temp_diff == b.heat_flow[t]

        self.block.heat_bal = Constraint(self.model.TIME, rule=_heat_bal)

        self.logger.info('Optimization model Storage {} compiled'.format(self.name))<|MERGE_RESOLUTION|>--- conflicted
+++ resolved
@@ -747,11 +747,7 @@
         """
         cost = self.params['fuel_cost']  # cost consumed heat source (fuel/electricity)
         eta = self.params['efficiency'].v()
-<<<<<<< HEAD
         return sum(cost[t] / eta * self.get_heat(t) / 3600 * self.time_step / 1000 for t in range(self.n_steps))
-=======
-        return sum(cost.v(t) / eta * self.get_heat(t) for t in range(self.n_steps))  #
->>>>>>> 20d78a1f
 
     def obj_cost_ramp(self):
         """
@@ -762,12 +758,8 @@
         """
         cost = self.params['fuel_cost']  # cost consumed heat source (fuel/electricity)
         eta = self.params['efficiency'].v()
-<<<<<<< HEAD
         return sum(self.get_ramp_cost(t) + cost[t] / eta * self.get_heat(t)
-                   / 3600 * self.time_step / 1000  for t in range(self.n_steps)) #
-=======
-        return sum(self.get_ramp_cost(t) + cost.v(t) / eta * self.get_heat(t) for t in range(self.n_steps))  #
->>>>>>> 20d78a1f
+                   / 3600 * self.time_step / 1000  for t in range(self.n_steps))
 
     def obj_co2(self):
         """
@@ -1025,14 +1017,9 @@
             self.block.supply_temperature = Var(self.model.TIME)
 
         # Internal
-<<<<<<< HEAD
         self.block.heat_stor = Var(self.model.X_TIME) #, bounds=(
             # 0, self.volume * self.cp * 1000 * self.temp_diff))
-=======
-        self.block.heat_stor = Var(self.model.X_TIME, bounds=(
-            0, self.volume * self.cp * 1000 * self.temp_diff))
         self.block.soc = Var(self.model.TIME)
->>>>>>> 20d78a1f
         self.logger.debug('Max heat: {}J'.format(str(self.volume * self.cp * 1000 * self.temp_diff)))
         self.logger.debug('Tau:      {}d'.format(str(self.tau / 3600 / 365)))
         self.logger.debug('Loss  :   {}%'.format(str(exp(-self.time_step / self.tau))))
@@ -1060,9 +1047,6 @@
 
         self.block.state_eq = Constraint(self.model.TIME, rule=_state_eq)
         self.block.soc_eq = Constraint(self.model.TIME, rule=_soq_eq)
-
-<<<<<<< HEAD
-            self.block.eq_cyclic = Constraint(rule=_eq_cyclic)
 
         #############################################################################################
         # Inequality constraints
@@ -1095,8 +1079,6 @@
         self.block.max_heat_stor = Constraint(self.model.X_TIME, rule=_max_heat_stor)
         self.block.min_heat_stor = Constraint(self.model.X_TIME, rule=_min_heat_stor)
 
-=======
->>>>>>> 20d78a1f
         #############################################################################################
         # Initial state
 
