from __future__ import division

import logging
import sys
from math import pi, log, exp

from pyomo.core.base import Block, Param, Var, Constraint, NonNegativeReals, value, Set

from modesto.parameter import StateParameter, DesignParameter, UserDataParameter, SeriesParameter


def str_to_comp(string):
    """
    Convert string to class initializer

    :param string: name of class to be initialized
    :return:
    """
    return reduce(getattr, string.split("."), sys.modules[__name__])


class Component(object):
    def __init__(self, name=None, horizon=None, time_step=None, params=None, direction=None,
                 temperature_driven=False):
        """
        Base class for components

        :param name: Name of the component
        :param horizon: Horizon of the optimization problem, in seconds
        :param time_step: Time between two points
        :param params: Required parameters to set up the model (dict)
        :param direction: Indicates  direction of positive heat and mass flows. 1 means into the network (producer node), -1 means into the component (consumer node)
        """
        self.logger = logging.getLogger('modesto.component.Component')
        self.logger.info('Initializing Component {}'.format(name))

        self.name = name

        self.horizon = horizon
        self.time_step = time_step
        if not horizon % time_step == 0:
            raise Exception("The horizon should be a multiple of the time step.")
        self.n_steps = int(horizon / time_step)

        self.model = None  # The entire optimization model
        self.parent = None  # The node model
        self.block = None  # The component model

        self.params = params
        self.slack_list = []

        self.cp = 4180  # TODO make this static variable
        self.rho = 1000

        self.temperature_driven = temperature_driven

        if direction is None:
            raise ValueError('Set direction either to 1 or -1.')
        elif direction not in [-1, 1]:
            raise ValueError('Direction should be -1 or 1.')
        self.direction = direction

    def create_params(self):
        """
        Create all required parameters to set up the model

        :return: a dictionary, keys are the names of the parameters, values are the Parameter objects
        """
        return {}

    def update_time(self, new_val):
        """
        Change the start time of all parameters to ensure correct read out of data

        :param pd.Timestamp new_val: New start time
        :return:
        """
        for _, param in self.params.items():
            param.change_start_time(new_val)

    def pprint(self, txtfile=None):
        """
        Pretty print this block

        :param txtfile: textfile location to write to (default None => stdout)
        :return:
        """
        if self.block is not None:
            self.block.pprint(ostream=txtfile)
        else:
            Exception('The optimization model of %s has not been built yet.' % self.name)

    def get_params(self):
        """

        :return: A list of all parameters necessary for this type of component
        """

        return self.params.keys()

    def change_param_object(self, name, new_object):
        """
        Change a parameter object (used in case of general parameters that are needed in componenet models)

        :param name:
        :return:
        """

        if name not in self.params:
            raise KeyError('{} is not recognized as a parameter of {}'.format(name, self.name))
        if not type(self.params[name]) is type(new_object):
            raise TypeError('When changing the {} parameter object, you should use '
                            'the same type as the original parameter.'.format(name))

        self.params[name] = new_object


    def get_param_value(self, name, time=None):
        """
        Gets value of specified design param. Returns "None" if unknown

        :param name: Name of the parameter (str)
        :param time: If parameter consists of a series of values, the value at a certain can be selected time
        :return:
        """

        try:
            param = self.params[name]
        except KeyError:
            param = None
            self.logger.warning('Parameter {} does not (yet) exist in this component'.format(name))

        return param.get_value(time)

    def get_temperature(self, t, line):
        """
        Return temperature in one of both lines at time t

        :param t: time
        :param line: 'supply' or 'return'
        :return:
        """
        if not self.temperature_driven:
            raise ValueError('The model is not temperature driven, with no supply temperature variables')
        if self.block is None:
            raise Exception("The optimization model for %s has not been compiled" % self.name)
        if not line in self.model.lines:
            raise ValueError('The input line can only take the values from {}'.format(self.model.lines.value))

        return self.block.temperatures[line, t]

    def get_heat(self, t):
        """
        Return heat_flow variable at time t

        :param t:
        :return:
        """
        if self.block is None:
            raise Exception("The optimization model for %s has not been compiled" % self.name)
        return self.direction * self.block.heat_flow[t]

    def is_heat_source(self):
        return False

    def get_mflo(self, t, compiled=True, start_time=None):
        """
        Return mass_flow variable at time t

        :param t:
        :param compiled: If True, the compilation of the model is assumed to be finished. If False, other means to get to the mass flow are used
        :return:
        """
        # TODO Find something better!
        if not compiled:
            self.update_time(start_time)
            try:
                return self.direction * self.params['heat_profile'].v(t) * self.params['mult'].v() \
                       / self.cp / self.params['delta_T'].v()
            except:
                try:
                    return self.direction * self.params['heat_profile'].v() \
                           / self.cp / self.params['delta_T'].v()
                except:
                    return None
        else:
            if self.block is None:
                raise Exception("The optimization model for %s has not been compiled" % self.name)
            return self.direction * self.block.mass_flow[t]

    def get_direction(self):
        """
        Return direction

        :return:
        """
        return self.direction

    def get_slack(self, slack_name, t):
        """
        Get the value of a slack variable at a certain time

        :param slack_name: Name of the slack variable
        :param t: Time
        :return: Value of slack
        """

        return self.block.find_component(slack_name)[t]

    def get_investment_cost(self):
        """
        Get the investment cost of this component. For a generic component, this is currently 0, but as components with price data are added, the cost parameter is used to get this value.

        :return: Cost in EUR
        """
        # TODO: express cost with respect to economic lifetime

        return 0

    def make_slack(self, slack_name, time_axis):
        self.slack_list.append(slack_name)
        self.block.add_component(slack_name, Var(time_axis, within=NonNegativeReals))
        return self.block.find_component(slack_name)

    def constrain_value(self, variable, bound, ub=True, slack_variable=None):
        """

        :param variable: variable that needs to be constrained, this is only a single value
        :param bound: The value by which the variable needs to be bounded
        :param ub: if True, this will impose an upper boundary, if False a lower boundary is imposed
        :param slack_variable: The variable that describes the slack
        :return:
        """

        # TODO make two-sided constraints (with possible double slack?) possible

        if ub is True:
            f = 1
        else:
            f = -1

        if slack_variable is None:
            return f * variable <= f * bound
        else:
            return f * variable <= f * bound + slack_variable

    def change_param(self, param, new_data):
        """
        Change the value of a parameter

        :param param: Name of the kind of user data
        :param new_data: The new value of the parameter
        :return:
        """
        if param not in self.params:
            raise Exception("{} is not recognized as a valid parameter for {}".format(param, self.name))

        self.params[param].change_value(new_data)

    def check_data(self):
        """
        Check if all data required to build the optimization problem is available

        :return missing_params: dict containing all missing parameters and their descriptions
        :return flag: True if there are missing params, False if not
        """
        missing_params = {}
        flag = False

        for name, param in self.params.items():
            if not param.check():
                missing_params[name] = self.get_param_description(name)
                flag = True

        return missing_params, flag

    def get_param_description(self, name):
        """
        Returns a string containing the description of a parameter

        :param name: Name of the parameter. If None, all parameters are returned
        :return: A dict of all descriptions
        """

        if name not in self.params:
            raise KeyError('{} is not an existing parameter for {}'.format(name, self.name))
        else:
            return self.params[name].get_description()

    def obj_slack(self):
        """
        Yield summation of all slacks in the componenet

        :return:
        """
        slack = 0

        for slack_name in self.slack_list:
            slack += sum(self.get_slack(slack_name, t) for t in self.model.TIME)

        return slack

    def obj_energy(self):
        """
        Yield summation of energy variables for objective function, but only for relevant component types

        :return:
        """
        return 0

    def obj_fuel_cost(self):
        """
        Yield summation of energy variables for objective function, but only for relevant component types

        :return:
        """
        return 0

    def obj_cost_ramp(self):
        """
        Yield summation of energy variables for objective function, but only for relevant component types

        :return:
        """
        return 0

    def obj_co2(self):
        """
        Yield summation of energy variables for objective function, but only for relevant component types

        :return:
        """
        return 0

    def obj_temp(self):
        """
        Yield summation of temperatures for objective function, but only for relevant component types

        :return:
        """
        return 0

    def obj_co2_cost(self):
        """
        Yield summation of CO2 cost

        :return:
        """
        return 0

    def compile(self, model, block, start_time):
        """
        Compiles the component model

        :param model: The main optimization model
        :param block: The component block, part of the main optimization
        :param start_time: STart_tine of the optimization
        :return:
        """

        self.model = model
        self.block = block
        self.update_time(start_time)



class FixedProfile(Component):
    def __init__(self, name=None, horizon=None, time_step=None, direction=None,
                 temperature_driven=False):
        """
        Class for a component with a fixed heating profile

        :param name: Name of the building
        :param horizon: Horizon of the optimization problem, in seconds
        :param time_step: Time between two points
        :param direction: Indicates  direction of positive heat and mass flows. 1 means into the network (producer node), -1 means into the component (consumer node)
        """
        super(FixedProfile, self).__init__(name=name,
                                           horizon=horizon,
                                           time_step=time_step,
                                           direction=direction,
                                           temperature_driven=temperature_driven)

        self.params = self.create_params()

    def create_params(self):
        """
        Creates all necessary parameters for the component

        :returns
        """

        params = {
            'delta_T': DesignParameter('delta_T',
                                       'Temperature difference across substation',
                                       'K'),
            'mult': DesignParameter('mult',
                                    'Number of buildings in the cluster',
                                    '-'),
            'heat_profile': UserDataParameter('heat_profile',
                                              'Heat use in one (average) building',
                                              'W',
                                              time_step=self.time_step,
                                              horizon=self.horizon),
        }

        if self.temperature_driven:
            params['mass_flow'] = UserDataParameter('mass_flow',
                                                    'Mass flow through one (average) building substation',
                                                    'kg/s',
                                                    time_step=self.time_step,
                                                    horizon=self.horizon
                                                    )
            params['temperature_supply'] = StateParameter('temperature_supply',
                                                          'Initial supply temperature at the component',
                                                          'K',
                                                          'fixedVal',
                                                          slack=True)
            params['temperature_return'] = StateParameter('temperature_return',
                                                          'Initial return temperature at the component',
                                                          'K',
                                                          'fixedVal')
            params['temperature_max'] = DesignParameter('temperature_max',
                                                        'Maximun allowed water temperature at the component',
                                                        'K')
            params['temperature_min'] = DesignParameter('temperature_min',
                                                        'Minimum allowed temperature at the component',
                                                        'K')

        return params

    def partial_compile(self, model, block, start_time, heat_profile=None):
        """
        Build the structure of fixed profile

        :param model: The main optimization model
        :param block: The object to which all component equations can be added
        :param pd.Timestamp start_time: Start time of optimization horizon.
        :return:
        """
        Component.compile(self, model, block, start_time)

        mult = self.params['mult']
        delta_T = self.params['delta_T']

        if heat_profile is None:
            heat_profile = self.params['heat_profile'].v()

        def _mass_flow(b, t):
            return mult.v() * heat_profile[t] / self.cp / delta_T.v()

        def _heat_flow(b, t):
            return mult.v() * heat_profile[t]

        self.block.mass_flow = Param(self.model.TIME, rule=_mass_flow)
        self.block.heat_flow = Param(self.model.TIME, rule=_heat_flow)

        if self.temperature_driven:
            self.block.temperatures = Var(self.model.lines, self.model.TIME)

            def _decl_temperatures(b, t):
                if t == 0:
                    return Constraint.Skip
                elif b.mass_flow[t] == 0:
                    return Constraint.Skip
                else:
                    return b.temperatures['supply', t] - b.temperatures['return', t] == \
                           b.heat_flow[t] / b.mass_flow[t] / self.cp

            def _init_temperatures(b, l):
                return b.temperatures[l, 0] == self.params['temperature_' + l].v()

            uslack = self.make_slack('temperature_max_uslack', self.model.TIME)
            lslack = self.make_slack('temperature_max_l_slack', self.model.TIME)

            ub = self.params['temperature_max'].v()
            lb = self.params['temperature_min'].v()

            def _max_temp(b, t):
                return self.constrain_value(b.temperatures['supply', t],
                                            ub,
                                            ub=True,
                                            slack_variable=uslack[t])

            def _min_temp(b, t):
                return self.constrain_value(b.temperatures['supply', t],
                                            lb,
                                            ub=False,
                                            slack_variable=lslack[t])

            self.block.max_temp = Constraint(self.model.TIME, rule=_max_temp)
            self.block.min_temp = Constraint(self.model.TIME, rule=_min_temp)

            self.block.decl_temperatures = Constraint(self.model.TIME, rule=_decl_temperatures)
            self.block.init_temperatures = Constraint(self.model.lines, rule=_init_temperatures)

        self.logger.info('Optimization model {} {} compiled'.
                         format(self.__class__, self.name))


class VariableProfile(Component):
    # TODO Assuming that variable profile means State-Space model

    def __init__(self, name, horizon, time_step, direction, temperature_driven=False):
        """
        Class for components with a variable heating profile

        :param name: Name of the building
        :param horizon: Horizon of the optimization problem, in seconds
        :param time_step: Time between two points
        :param direction: Standard heat and mass flow direction for positive flows. 1 for producer components, -1 for consumer components
        """
        super(VariableProfile, self).__init__(name=name,
                                              horizon=horizon,
                                              time_step=time_step,
                                              direction=direction,
                                              temperature_driven=temperature_driven)

        self.params = self.create_params()

    def compile(self, model, block, start_time):
        """
        Build the structure of a component model

        :param ContreteModel model: The optimization model
        :param Block block: The Pyomo component model object
        :param pd.Timestamp start_time: Start time of optimization horizon.
        :return:
        """

        Component.compile(self, model, block, start_time)


class BuildingFixed(FixedProfile):
    def __init__(self, name, horizon, time_step, temperature_driven=False):
        """
        Class for building models with a fixed heating profile

        :param name: Name of the building
        :param horizon: Horizon of the optimization problem, in seconds
        :param time_step: Time between two points
        """
        super(BuildingFixed, self).__init__(name=name,
                                            horizon=horizon,
                                            time_step=time_step,
                                            direction=-1,
                                            temperature_driven=temperature_driven)

    def create_params(self):
        params = FixedProfile.create_params(self)

        params['COP'] = DesignParameter('COP',
                                        description='COP of the local heat pump',
                                        unit='-',
                                        val=1)

        return params

    def compile(self, topmodel, parent, start_time):
        self.update_time(start_time)

        FixedProfile.partial_compile(self, topmodel, parent, start_time,
                                     heat_profile=self.params['heat_profile'].v()/self.params['COP'].v())


class BuildingVariable(Component):

    def __init__(self, name, horizon, time_step, temperature_driven=False):
        """
        Class for a building with a variable heating profile

        :param name: Name of the building
        :param horizon: Horizon of the optimization problem, in seconds
        :param time_step: Time between two points
        """
        super(BuildingVariable, self).__init__(name=name,
                                               horizon=horizon,
                                               time_step=time_step,
                                               direction=-1,
                                               temperature_driven=temperature_driven)


class ProducerFixed(FixedProfile):

    def __init__(self, name, horizon, time_step, temperature_driven=False):
        """
        Class that describes a fixed producer profile

        :param name: Name of the building
        :param horizon: Horizon of the optimization problem, in seconds
        :param time_step: Time between two points
        """
        super(ProducerFixed, self).__init__(name=name,
                                            horizon=horizon,
                                            time_step=time_step,
                                            direction=1,
                                            temperature_driven=temperature_driven)

        self.params['mult'].change_value(1)

    def is_heat_source(self):
        return True

    def compile(self, topmodel, parent, start_time):

        FixedProfile.partial_compile(self, topmodel, parent, start_time)


class ProducerVariable(Component):
    def __init__(self, name, horizon, time_step, temperature_driven=False):
        """
        Class that describes a variable producer

        :param name: Name of the building
        :param horizon: Horizon of the optimization problem, in seconds
        :param time_step: Time between two points
        """

        super(ProducerVariable, self).__init__(name=name,
                                               horizon=horizon,
                                               time_step=time_step,
                                               direction=1,
                                               temperature_driven=temperature_driven)

        self.params = self.create_params()

        self.logger = logging.getLogger('modesto.components.VarProducer')
        self.logger.info('Initializing VarProducer {}'.format(name))

    def is_heat_source(self):
        return True

    def create_params(self):
        params = {
            'efficiency': DesignParameter('efficiency',
                                          'Efficiency of the heat source',
                                          '-'),
            'PEF': DesignParameter('PEF',
                                   'Factor to convert heat source to primary energy',
                                   '-'),
            'CO2': DesignParameter('CO2',
                                   'amount of CO2 released when using primary energy source',
                                   'kg/kWh'),
            'fuel_cost': UserDataParameter('fuel_cost',
                                           'cost of fuel/electricity to generate heat',
                                           'euro/kWh',
                                           time_step=self.time_step,
                                           horizon=self.horizon),
            'Qmax': DesignParameter('Qmax',
                                    'Maximum possible heat output',
                                    'W'),
            'ramp': DesignParameter('ramp',
                                    'Maximum ramp (increase in heat output)',
                                    'W/s'),
            'ramp_cost': DesignParameter('ramp_cost',
                                         'Ramping cost',
                                         'euro/(W/s)'),
            'cost_inv': SeriesParameter('cost_inv',
                                        description='Investment cost as a function of Qmax',
                                        unit='EUR',
                                        unit_index='W',
                                        val=0),
            'CO2_price': UserDataParameter('CO2_price',
                                           'CO2 price',
                                           'euro/kg CO2',
                                           self.time_step,
                                           self.horizon)
        }

        if self.temperature_driven:
            params['mass_flow'] = UserDataParameter('mass_flow',
                                                    'Flow through the production unit substation',
                                                    'kg/s',
                                                    self.time_step,
                                                    horizon=self.horizon)
            params['temperature_max'] = DesignParameter('temperature_max',
                                                        'Maximum allowed water temperature',
                                                        'K')
            params['temperature_min'] = DesignParameter('temperature_min',
                                                        'Minimum allowed water temperature',
                                                        'K')
            params['temperature_supply'] = StateParameter('temperature_supply',
                                                          'Initial supply temperature at the component',
                                                          'K',
                                                          'fixedVal')
            params['temperature_return'] = StateParameter('temperature_return',
                                                          'Initial return temperature at the component',
                                                          'K',
                                                          'fixedVal')
        return params

    def compile(self, model, block, start_time):
        """
        Build the structure of a producer model

        :return:
        """
        Component.compile(self, model, block, start_time)

        self.block.heat_flow = Var(self.model.TIME, bounds=(0, self.params['Qmax'].v()))
        self.block.ramping_cost = Var(self.model.TIME)

        if self.temperature_driven:
            def _mass_flow(b, t):
                return self.params['mass_flow'].v(t)

            self.block.mass_flow = Param(self.model.TIME, rule=_mass_flow)

            def _decl_init_heat_flow(b):
                return b.heat_flow[0] == (self.params['temperature_supply'].v() -
                                          self.params['temperature_return'].v()) * \
                                         self.cp * b.mass_flow[0]

            self.block.decl_init_heat_flow = Constraint(rule=_decl_init_heat_flow)

        else:
            self.block.mass_flow = Var(self.model.TIME, within=NonNegativeReals)

        def _decl_upward_ramp(b, t):
            if t == 0:
                return Constraint.Skip
            else:
                return b.heat_flow[t] - b.heat_flow[t - 1] <= self.params['ramp'].v() * self.time_step

        def _decl_downward_ramp(b, t):
            if t == 0:
                return Constraint.Skip
            else:
                return b.heat_flow[t - 1] - b.heat_flow[t] <= self.params['ramp'].v() * self.time_step

        def _decl_upward_ramp_cost(b, t):
            if t == 0:
                return b.ramping_cost[t] == 0
            else:
                return b.ramping_cost[t] >= (b.heat_flow[t] - b.heat_flow[t - 1]) * self.params['ramp_cost'].v()

        def _decl_downward_ramp_cost(b, t):
            if t == 0:
                return Constraint.Skip
            else:
                return b.ramping_cost[t] >= (b.heat_flow[t - 1] - b.heat_flow[t]) * self.params['ramp_cost'].v()

        self.block.decl_upward_ramp = Constraint(self.model.TIME, rule=_decl_upward_ramp)
        self.block.decl_downward_ramp = Constraint(self.model.TIME, rule=_decl_downward_ramp)
        self.block.decl_downward_ramp_cost = Constraint(self.model.TIME, rule=_decl_downward_ramp_cost)
        self.block.decl_upward_ramp_cost = Constraint(self.model.TIME, rule=_decl_upward_ramp_cost)

        if self.temperature_driven:

            self.block.temperatures = Var(self.model.lines, self.model.TIME)

            def _limit_temperatures(b, t):
                return self.params['temperature_min'].v() <= b.temperatures['supply', t] <= self.params[
                    'temperature_max'].v()

            self.block.limit_temperatures = Constraint(self.model.TIME, rule=_limit_temperatures)

            def _decl_temperatures(b, t):
                if t == 0:
                    return Constraint.Skip
                elif b.mass_flow[t] == 0:
                    return Constraint.Skip
                else:
                    return b.temperatures['supply', t] - b.temperatures['return', t] == b.heat_flow[t] / b.mass_flow[
                        t] / self.cp

            def _init_temperature(b, l):
                return b.temperatures[l, 0] == self.params['temperature_' + l].v()

            def _decl_temp_mf0(b, t):
                if (not t == 0) and b.mass_flow[t] == 0:
                    return b.temperatures['supply', t] == b.temperatures['supply', t - 1]
                else:
                    return Constraint.Skip

            self.block.decl_temperatures = Constraint(self.model.TIME, rule=_decl_temperatures)
            self.block.init_temperatures = Constraint(self.model.lines, rule=_init_temperature)
            self.block.dec_temp_mf0 = Constraint(self.model.TIME, rule=_decl_temp_mf0)

    def get_ramp_cost(self, t):
        return self.block.ramping_cost[t]

    def get_investment_cost(self):
        """
        Get investment cost of variable producer as a function of the nominal power rating.

        :return: Cost in EUR
        """
        return self.params['cost_inv'].v(self.params['Qmax'].v())

    def obj_energy(self):
        """
        Generator for energy objective variables to be summed
        Unit: kWh (primary energy)

        :return:
        """

        eta = self.params['efficiency'].v()
        pef = self.params['PEF'].v()

        return sum(pef / eta * (self.get_heat(t)) * self.time_step / 3600 / 1000 for t in range(self.n_steps))

    def obj_fuel_cost(self):
        """
        Generator for cost objective variables to be summed
        Unit: euro

        :return:
        """
        cost = self.params['fuel_cost'].v()  # cost consumed heat source (fuel/electricity)
        eta = self.params['efficiency'].v()
        return sum(cost[t] / eta * self.get_heat(t) / 3600 * self.time_step / 1000 for t in range(self.n_steps))

    def obj_cost_ramp(self):
        """
        Generator for cost objective variables to be summed
        Unit: euro

        :return:
        """
        cost = self.params['fuel_cost'].v()  # cost consumed heat source (fuel/electricity)
        eta = self.params['efficiency'].v()
        return sum(self.get_ramp_cost(t) + cost[t] / eta * self.get_heat(t)
                   / 3600 * self.time_step / 1000 for t in range(self.n_steps))

    def obj_co2(self):
        """
        Generator for CO2 objective variables to be summed
        Unit: kg CO2

        :return:
        """

        eta = self.params['efficiency'].v()
        pef = self.params['PEF'].v()
        co2 = self.params['CO2'].v()  # CO2 emission per kWh of heat source (fuel/electricity)
        return sum(co2 / eta * self.get_heat(t) * self.time_step / 3600 / 1000 for t in range(self.n_steps))

    def obj_temp(self):
        """
        Generator for supply and return temperatures to be summed
        Unit: K

        :return:
        """

        # return sum((70+273.15 - self.get_temperature(t, 'supply'))**2 for t in range(self.n_steps))

        return sum(self.get_temperature(t, 'supply') for t in self.model.TIME)

<<<<<<< HEAD
class RenewableEnergySource(Component):
    def __init__(self, name, horizon, time_step, temperature_driven=False):
        """
        A renewable energy source (e.g. wind, solar) with known energy generation profile and possible curtailment

        :param name: Name of the solar panel
        :param horizon: Optimization horizon in seconds
        :param time_step: Time step in seconds
        :param temperature_driven: Indicates whether temperatures should be variables
        """

        super(RenewableEnergySource, self).__init__(name=name, horizon=horizon,
                                                    time_step=time_step, direction=1,
                                                    temperature_driven=temperature_driven)

        self.params = self.create_params()

        self.logger = logging.getLogger('modesto.components.RES')
        self.logger.info('Initializing RES {}'.format(name))

    def compile(self, model, block, start_time):
        """
        Compile this component's equations

        :param topmodel:
        :param parent:
        :param pd.Timestamp start_time: Start time of optimization horizon.
        :return:
        """
        Component.compile(self, model, block, start_time)

        heat_profile = self.params['heat_profile'].v()

        def _heat_flow_max(m, t):
            return heat_profile[t]

        self.block.heat_flow_max = Param(self.model.TIME, rule=_heat_flow_max)
        self.block.heat_flow = Var(self.model.TIME, within=NonNegativeReals)
        self.block.heat_flow_curt = Var(self.model.TIME, within=NonNegativeReals)

        self.block.mass_flow = Var(self.model.TIME)

        # Equations

        def _heat_bal(m, t):
            return m.heat_flow[t] + m.heat_flow_curt[t] == m.heat_flow_max[t]

        def _ener_bal(m, t):
            return m.mass_flow[t] == m.heat_flow[t] / self.cp / self.params['delta_T'].v()

        self.block.eq_heat_bal = Constraint(self.model.TIME, rule=_heat_bal)
        self.block.eq_ener_bal = Constraint(self.model.TIME, rule=_ener_bal)

    def create_params(self):
        params = {
            'delta_T': DesignParameter('delta_T', 'Temperature difference between in- and outlet', 'K'),
            'heat_profile': UserDataParameter(name='heat_profile',
                                              description='Maximum heat generation per unit area of the solar panel',
                                              unit='W/m2',
                                              time_step=self.time_step,
                                              horizon=self.horizon),
            # 'cost_inv': SeriesParameter(name='cost_inv',
            #                             description='Investment cost in function of installed area',
            #                             unit='EUR',
            #                             unit_index='m2',
            #                             val=250)  # Average cost/m2 from SDH fact sheet, Sorensen et al., 2012
            # see http://solar-district-heating.eu/Portals/0/Factsheets/SDH-WP3-D31-D32_August2012.pdf
        }
        return params

=======
    def obj_co2_cost(self):
        """
        Generator for CO2 cost objective variables to be summed
        Unit: euro

        :return:
        """

        eta = self.params['efficiency'].v()
        pef = self.params['PEF'].v()
        co2 = self.params['CO2'].v()  # CO2 emission per kWh of heat source (fuel/electricity)
        co2_price = self.params['CO2_price'].v()
        print co2_price
        return sum(co2_price[t] * co2 / eta * self.get_heat(t) *
                   self.time_step / 3600 / 1000 for t in range(self.n_steps))
>>>>>>> 9b105e0d


class SolarThermalCollector(Component):
    def __init__(self, name, horizon, time_step, temperature_driven=False):
        """
        Solar thermal panel with fixed maximal production. Excess heat is curtailed in order not to make the optimisation infeasible.

        :param name: Name of the solar panel
        :param horizon: Optimization horizon in seconds
        :param time_step: Time step in seconds
        :param temperature_driven: Indicates whether temperatures should be variables
        """
        super(SolarThermalCollector, self).__init__(name=name, horizon=horizon,
                                                    time_step=time_step, direction=1,
                                                    temperature_driven=temperature_driven)

        self.params = self.create_params()

        self.logger = logging.getLogger('modesto.components.SolThermCol')
        self.logger.info('Initializing SolarThermalCollector {}'.format(name))

    def create_params(self):
        params = {
            'area': DesignParameter('area', 'Surface area of panels', 'm2'),
            'delta_T': DesignParameter('delta_T', 'Temperature difference between in- and outlet', 'K'),
            'heat_profile': UserDataParameter(name='heat_profile',
                                              description='Maximum heat generation per unit area of the solar panel',
                                              unit='W/m2',
                                              time_step=self.time_step,
                                              horizon=self.horizon),
            'cost_inv': SeriesParameter(name='cost_inv',
                                        description='Investment cost in function of installed area',
                                        unit='EUR',
                                        unit_index='m2',
                                        val=250)  # Average cost/m2 from SDH fact sheet, Sorensen et al., 2012
            # see http://solar-district-heating.eu/Portals/0/Factsheets/SDH-WP3-D31-D32_August2012.pdf
        }
        return params

    def compile(self, model, block, start_time):
        """
        Compile this component's equations

        :param model: The optimization model
        :param block: The component model object
        :param pd.Timestamp start_time: Start time of optimization horizon.
        :return:
        """
        Component.compile(self, model, block, start_time)

        heat_profile = self.params['heat_profile'].v()

        def _heat_flow_max(m, t):
            return heat_profile[t]

        self.block.heat_flow_max = Param(self.model.TIME, rule=_heat_flow_max)
        self.block.heat_flow = Var(self.model.TIME, within=NonNegativeReals)
        self.block.heat_flow_curt = Var(self.model.TIME, within=NonNegativeReals)

        self.block.mass_flow = Var(self.model.TIME)

        # Equations

        def _heat_bal(m, t):
            return m.heat_flow[t] + m.heat_flow_curt[t] == self.params['area'].v() * m.heat_flow_max[t]

        def _ener_bal(m, t):
            return m.mass_flow[t] == m.heat_flow[t] / self.cp / self.params['delta_T'].v()

        self.block.eq_heat_bal = Constraint(self.model.TIME, rule=_heat_bal)
        self.block.eq_ener_bal = Constraint(self.model.TIME, rule=_ener_bal)

    def get_investment_cost(self):
        """
        Return investment cost of solar thermal collector for the installed area.

        :return: Investment cost in EUR
        """

        return self.params['cost_inv'].v(self.params['area'].v())


class StorageFixed(FixedProfile):
    def __init__(self, name, horizon, time_step, temperature_driven):
        """
        Class that describes a fixed storage

        :param name: Name of the building
        :param pd.Timestamp start_time: Start time of optimization horizon.
        :param horizon: Horizon of the optimization problem, in seconds
        :param time_step: Time between two points
        """
        super(StorageFixed, self).__init__(name=name,
                                           horizon=horizon,
                                           time_step=time_step,
                                           direction=-1,
                                           temperature_driven=temperature_driven)


class StorageVariable(Component):
    def __init__(self, name, horizon, time_step, temperature_driven=False):
        """
        Class that describes a variable storage

        :param name: Name of the building
        :param horizon: Horizon of the optimization problem, in seconds
        :param time_step: Time between two points
        """

        super(StorageVariable, self).__init__(name=name,
                                              horizon=horizon,
                                              time_step=time_step,
                                              direction=-1,
                                              temperature_driven=temperature_driven)

        self.params = self.create_params()
        self.max_en = 0

        # TODO choose between stored heat or state of charge as state (which one is easier for initialization?)

        self.max_mflo = None
        self.min_mflo = None
        self.mflo_use = None
        self.volume = None
        self.dIns = None
        self.kIns = None

        self.ar = None

        self.temp_diff = None

        self.UAw = None
        self.UAtb = None
        self.tau = None

        self.temp_sup = None
        self.temp_ret = None

    def create_params(self):
        params = {
            'Thi': DesignParameter('Thi',
                                   'High temperature in tank',
                                   'K'),
            'Tlo': DesignParameter('Tlo',
                                   'Low temperature in tank',
                                   'K', ),
            'mflo_max': DesignParameter('mflo_max',
                                        'Maximal mass flow rate to and from storage vessel',
                                        'kg/s'),
            'mflo_min': DesignParameter('mflo_min',
                                        'Minimal mass flow rate to and from storage vessel',
                                        'kg/s'),
            'volume': DesignParameter('volume',
                                      'Storage volume',
                                      'm3'),
            'ar': DesignParameter('ar',
                                  'Aspect ratio (height/width)',
                                  '-'),
            'dIns': DesignParameter('dIns',
                                    'Insulation thickness',
                                    'm'),
            'kIns': DesignParameter('kIns',
                                    'Thermal conductivity of insulation material',
                                    'W/(m.K)'),
            'heat_stor': StateParameter(name='heat_stor',
                                        description='Heat stored in the thermal storage unit',
                                        unit='kWh',
                                        init_type='fixedVal',
                                        slack=False),
            'mflo_use': UserDataParameter(name='mflo_use',
                                          description='Use of warm water stored in the tank, replaced by cold water, e.g. DHW. standard is 0',
                                          unit='kg/s',
                                          horizon=self.horizon,
                                          time_step=self.time_step),
            'cost_inv': SeriesParameter(name='cost_inv',
                                        description='Investment cost as a function of storage volume',
                                        unit='EUR',
                                        unit_index='m3',
                                        val=0),
            'COP': DesignParameter(name='COP',
                                   description='COP of the local heat pump. Default value is 1 (i.e. no heat pump',
                                   unit='-',
                                   val=1)
        }

        return params

    def calculate_static_parameters(self):
        """
        Calculate static parameters and assign them to this object for later use in equations.

        :return:
        """

        self.max_mflo = self.params['mflo_max'].v()
        self.min_mflo = self.params['mflo_min'].v()
        self.mflo_use = self.params['mflo_use'].v()
        self.volume = self.params['volume'].v()
        self.dIns = self.params['dIns'].v()
        self.kIns = self.params['kIns'].v()

        self.ar = self.params['ar'].v()

        self.temp_diff = self.params['Thi'].v() - self.params['Tlo'].v()
        assert (self.temp_diff > 0), 'Temperature difference should be positive.'

        self.temp_sup = self.params['Thi'].v()
        self.temp_ret = self.params['Tlo'].v()

        self.max_en = self.volume * self.cp * self.temp_diff * self.rho / 1000 / 3600

        # Geometrical calculations
        w = (4 * self.volume / self.ar / pi) ** (1 / 3)  # Width of tank
        h = self.ar * w  # Height of tank

        Atb = w ** 2 / 4 * pi  # Top/bottom surface of tank

        # Heat transfer coefficients
        self.UAw = 2 * pi * self.kIns * h / log((w + 2 * self.dIns) / w)
        self.UAtb = Atb * self.kIns / self.dIns

        # Time constant
        self.tau = self.volume * 1000 * self.cp / self.UAw

    def initial_compilation(self, model, block, start_time):
        """
        Common part of compilation for al inheriting classes

        :param model: The optimization model
        :param block: The compoenent model object
        :param pd.Timestamp start_time: Start time of the optimization
        :return:
        """
        ############################################################################################
        # Initialize block

        Component.compile(self, model, block, start_time)

        # Fixed heat loss

        def _heat_loss_ct(b, t):
            return self.UAw * (self.temp_ret - self.model.Te[t]) + \
                   self.UAtb * (self.temp_ret + self.temp_sup - 2 * self.model.Te[t])

        self.block.heat_loss_ct = Param(self.model.TIME, rule=_heat_loss_ct)

        ############################################################################################
        # Initialize variables
        #       with upper and lower bounds

        mflo_bounds = (
            self.min_mflo, self.max_mflo) if self.max_mflo is not None else (
            None, None)
        heat_bounds = (
            (self.min_mflo * self.temp_diff * self.cp,
             self.max_mflo * self.temp_diff * self.cp) if self.max_mflo is not None else (
                None, None))

        # In/out
        self.block.mass_flow = Var(self.model.TIME, bounds=mflo_bounds)
        self.block.heat_flow = Var(self.model.TIME, bounds=heat_bounds)
        if self.temperature_driven:
            self.block.supply_temperature = Var(self.model.TIME)

        if (not self.params['mflo_min'].v() == 0) and (not self.params['COP'].v() == 1):
            raise Exception('The model is not (yet) suitable for a two way heat pump operation. '
                            'Change this mflo_min parameter to 0 to make it a one way operation, or '
                            'change the COP to 1 to remove the heat pump.')

    def compile(self, model, block, start_time):
        """
        Compile this model

        :param model: top optimization model with TIME and Te variable
        :param block: the component model object
        :param start_time: Start time of the optimization
        :return:
        """
        self.update_time(start_time)
        self.calculate_static_parameters()
        self.initial_compilation(model, block, start_time)

        # Internal
        self.block.heat_stor = Var(self.model.X_TIME)  # , bounds=(
        # 0, self.volume * self.cp * 1000 * self.temp_diff))
        self.block.soc = Var(self.model.X_TIME)
        self.logger.debug(
            'Max heat:          {} kWh'.format(str(self.volume * self.cp * 1000 * self.temp_diff / 1000 / 3600)))
        self.logger.debug('Tau:               {} d'.format(str(self.tau / 3600 / 24 / 365)))
        self.logger.debug('variable loss  :   {} %'.format(str(exp(-self.time_step / self.tau))))

        #############################################################################################
        # Equality constraints

        self.block.heat_loss = Var(self.model.TIME)

        def _eq_heat_loss(b, t):
            return b.heat_loss[t] == (1 - exp(-self.time_step / self.tau)) * b.heat_stor[
                t] * 1000 * 3600 / self.time_step + b.heat_loss_ct[t]

        self.block.eq_heat_loss = Constraint(self.model.TIME, rule=_eq_heat_loss)

        # State equation
        def _state_eq(b, t):  # in kWh
            return b.heat_stor[t + 1] == b.heat_stor[t] + self.time_step / 3600 * (
                b.heat_flow[t]*self.params['COP'].v() - b.heat_loss[t]) / 1000 \
                                         - (self.mflo_use[t] * self.cp * (self.temp_sup - self.temp_ret)) / 1000 / 3600

            # self.tau * (1 - exp(-self.time_step / self.tau)) * (b.heat_flow[t] -b.heat_loss_ct[t])

        # SoC equation
        def _soc_eq(b, t):
            return b.soc[t] == b.heat_stor[t] / self.max_en * 100

        self.block.state_eq = Constraint(self.model.TIME, rule=_state_eq)
        self.block.soc_eq = Constraint(self.model.X_TIME, rule=_soc_eq)

        #############################################################################################
        # Inequality constraints

        if self.params['heat_stor'].get_slack():
            uslack = self.make_slack('heat_stor_u_slack', self.model.X_TIME)
            lslack = self.make_slack('heat_stor_l_slack', self.model.X_TIME)
        else:
            uslack = [None] * len(self.model.X_TIME)
            lslack = [None] * len(self.model.X_TIME)

        if self.params['heat_stor'].get_upper_boundary() is not None:
            ub = self.params['heat_stor'].get_upper_boundary()
            if ub > self.max_en:
                self.params['heat_stor'].change_upper_bound(self.max_en)
        else:
            self.params['heat_stor'].change_upper_bound(self.max_en)

        if self.params['heat_stor'].get_lower_boundary() is None:
            self.params['heat_stor'].change_lower_bound(0)

        def _max_heat_stor(b, t):
            return self.constrain_value(b.heat_stor[t],
                                        self.params['heat_stor'].get_upper_boundary(),
                                        ub=True,
                                        slack_variable=uslack[t])

        def _min_heat_stor(b, t):
            return self.constrain_value(b.heat_stor[t],
                                        self.params['heat_stor'].get_lower_boundary(),
                                        ub=False,
                                        slack_variable=lslack[t])

        self.block.max_heat_stor = Constraint(self.model.X_TIME, rule=_max_heat_stor)
        self.block.min_heat_stor = Constraint(self.model.X_TIME, rule=_min_heat_stor)

        #############################################################################################
        # Initial state

        # TODO Move this to a separate general method for initializing states

        heat_stor_init = self.params['heat_stor'].init_type
        if heat_stor_init == 'free':
            pass
        elif heat_stor_init == 'cyclic':
            def _eq_cyclic(b):
                return b.heat_stor[0] == b.heat_stor[self.model.X_TIME[-1]]

            self.block.eq_cyclic = Constraint(rule=_eq_cyclic)
        else:  # Fixed initial
            def _init_eq(b):
                return b.heat_stor[0] == self.params['heat_stor'].v()

            self.block.init_eq = Constraint(rule=_init_eq)

        # self.block.init = Constraint(expr=self.block.heat_stor[0] == 1 / 2 * self.vol * 1000 * self.temp_diff * self.cp)
        # print 1 / 2 * self.vol * 1000 * self.temp_diff * self.cp

        ## Mass flow and heat flow link

        def _heat_bal(b, t):
            return self.cp * b.mass_flow[t] * self.temp_diff == b.heat_flow[t]

        self.block.heat_bal = Constraint(self.model.TIME, rule=_heat_bal)

        self.logger.info('Optimization model Storage {} compiled'.format(self.name))

    def get_heat_stor(self):
        """
        Return initial heat storage state value

        :return:
        """
        return self.block.heat_stor

    def get_investment_cost(self):
        """
        Return investment cost of the storage unit, expressed in terms of equivalent water volume.

        :return: Investment cost in EUR
        """

        return self.params['cost_inv'].v(self.volume)


class StorageCondensed(StorageVariable):
    def __init__(self, name, horizon, time_step, temperature_driven=False):
        """
        Variable storage model. In this model, the state equation are condensed into one single equation. Only the
            initial and final state remain as a parameter. This component is also compatible with a representative
            period presentation, in which the control actions are repeated for a given number of iterations, while the
            storage state can change.

        The heat losses are taken into account exactly in this model.

        :param name: name of the component
        :param horizon: horizon of optimization problem in seconds. The horizon should be that of a single
            representative period.
        :param time_step: time step of optimization problem in seconds.
        :param temperature_driven: Parameter that defines if component is temperature driven. This component can only be
            used in non-temperature-driven optimizations.

        """
        StorageVariable.__init__(self, name=name, horizon=horizon, time_step=time_step,
                                 temperature_driven=temperature_driven)

        self.N = None  # Number of flow time steps
        self.R = None  # Number of repetitions
        self.params['reps'] = DesignParameter(name='reps',
                                              description='Number of times the representative period should be repeated. Default 1.',
                                              unit='-', val=1)

        self.heat_loss_coeff = None

    def compile(self, model, block, start_time):
        """
        Compile this unit. Equations calculate the final state after the specified number of repetitions.

        :param model: Top level model
        :param block: Component model object
        :param start_time: Start tim of the optimization
        :return:
        """
        self.update_time(start_time)
        self.initial_compilation(model, block, start_time)
        self.calculate_static_parameters()

        self.heat_loss_coeff = exp(-self.time_step / self.tau)  # State dependent heat loss such that x_n = hlc*x_n-1
        print 'zeta H is:', str(self.heat_loss_coeff)
        self.block.heat_stor_init = Var(domain=NonNegativeReals)
        self.block.heat_stor_final = Var(domain=NonNegativeReals)

        self.N = len(self.model.TIME)
        self.R = self.params['reps'].v()  # Number of repetitions in total

        self.block.reps = Set(initialize=range(self.R))

        self.block.heat_stor = Var(self.model.X_TIME, self.block.reps)
        self.block.soc = Var(self.model.X_TIME, self.block.reps, domain=NonNegativeReals)

        R = self.R
        N = self.N  # For brevity of equations
        zH = self.heat_loss_coeff

        def _state_eq(b, t, r):
            tlast = self.model.X_TIME[-1]
            if r == 0 and t == 0:
                return b.heat_stor[0, 0] == b.heat_stor_init
            elif t == 0:
                return b.heat_stor[t, r] == b.heat_stor[tlast, r - 1]
            else:
                return b.heat_stor[t, r] == zH * b.heat_stor[t - 1, r] + (b.heat_flow[t - 1] - b.heat_loss_ct[
                    t - 1]) * self.time_step / 3600 / 1000

        self.block.state_eq = Constraint(self.model.X_TIME, self.block.reps, rule=_state_eq)
        self.block.final_eq = Constraint(
            expr=self.block.heat_stor[self.model.X_TIME[-1], R - 1] == self.block.heat_stor_final)

        # SoC equation
        def _soc_eq(b, t, r):
            return b.soc[t, r] == b.heat_stor[t, r] / self.max_en * 100

        self.block.soc_eq = Constraint(self.model.X_TIME, self.block.reps, rule=_soc_eq)

        if self.params['heat_stor'].get_upper_boundary() is not None:
            ub = self.params['heat_stor'].get_upper_boundary()
            if ub > self.max_en:
                self.params['heat_stor'].change_upper_bound(self.max_en)
        else:
            self.params['heat_stor'].change_upper_bound(self.max_en)

        if self.params['heat_stor'].get_lower_boundary() is None:
            self.params['heat_stor'].change_lower_bound(0)

        def _limit_initial_repetition(b, t):
            return (self.params['heat_stor'].get_lower_boundary(), b.heat_stor[t, 0],
                    self.params['heat_stor'].get_upper_boundary())

        def _limit_final_repetition(b, t):
            return (self.params['heat_stor'].get_lower_boundary(), b.heat_stor[t, R - 1],
                    self.params['heat_stor'].get_upper_boundary())

        self.block.limit_init = Constraint(self.model.X_TIME, rule=_limit_initial_repetition)

        if R > 1:
            self.block.limit_final = Constraint(self.model.TIME, rule=_limit_final_repetition)

        init_type = self.params['heat_stor'].init_type
        if init_type == 'free':
            pass
        elif init_type == 'cyclic':
            self.block.eq_cyclic = Constraint(expr=self.block.heat_stor_init == self.block.heat_stor_final)

        else:
            self.block.init_eq = Constraint(expr=self.block.heat_stor_init == self.params['heat_stor'].v())

        ## Mass flow and heat flow link
        def _heat_bal(b, t):
            return self.cp * b.mass_flow[t] * self.temp_diff == b.heat_flow[t]

        self.block.heat_bal = Constraint(self.model.TIME, rule=_heat_bal)

        self.logger.info('Optimization model StorageCondensed {} compiled'.format(self.name))

    def get_heat_stor(self, repetition=None, time=None):
        """
        Calculate stored heat during repetition r and time step n. These parameters are zero-based, so the first time
        step of the first repetition has identifiers r=0 and n=0. If no parameters are specified, the state trajectory
        is calculated.

        :param repetition: Number of repetition current time step is in. First representative period is 0.
        :param time: number of time step during current repetition.
        :return: single float if repetition and time are given, list of floats if not
        """
        out = []
        for r in self.block.reps:
            for n in self.model.X_TIME:
                if n > 0 or r == 0:
                    out.append(value(self.block.heat_stor[n, r]))

        return out

    def _xrn(self, r, n):
        """
        Formula to calculate storage state with repetition r and time step n

        :param r: repetition number (zero-based)
        :param n: time step number (zero-based)
        :return:
        """
        zH = self.heat_loss_coeff
        N = self.N
        R = self.R

        return zH ** (r * N + n) * self.block.heat_stor_init + sum(zH ** (i * R + n) for i in range(r)) * sum(
            zH ** (N - j - 1) * (
                self.block.heat_flow[j] * self.time_step - self.block.heat_loss_ct[j] * self.time_step) / 3.6e6 for j in
            range(N)) + sum(
            zH ** (n - i - 1) * (
                self.block.heat_flow[i] * self.time_step - self.block.heat_loss_ct[i] * self.time_step) / 3.6e6 for i in
            range(n))

    def get_heat_stor_init(self):
        return self.block.heat_stor_init

    def get_heat_stor_final(self):
        return self.block.heat_stor_final

    def get_soc(self):
        """
        Return state of charge list

        :return:
        """
        out = []
        for r in self.block.reps:
            for n in self.model.X_TIME:
                if n > 0 or r == 0:
                    out.append(value(self.block.soc[n, r]))

        return out<|MERGE_RESOLUTION|>--- conflicted
+++ resolved
@@ -849,7 +849,23 @@
 
         return sum(self.get_temperature(t, 'supply') for t in self.model.TIME)
 
-<<<<<<< HEAD
+    def obj_co2_cost(self):
+        """
+        Generator for CO2 cost objective variables to be summed
+        Unit: euro
+
+        :return:
+        """
+
+        eta = self.params['efficiency'].v()
+        pef = self.params['PEF'].v()
+        co2 = self.params['CO2'].v()  # CO2 emission per kWh of heat source (fuel/electricity)
+        co2_price = self.params['CO2_price'].v()
+        print co2_price
+        return sum(co2_price[t] * co2 / eta * self.get_heat(t) *
+                   self.time_step / 3600 / 1000 for t in range(self.n_steps))
+
+
 class RenewableEnergySource(Component):
     def __init__(self, name, horizon, time_step, temperature_driven=False):
         """
@@ -919,24 +935,6 @@
             # see http://solar-district-heating.eu/Portals/0/Factsheets/SDH-WP3-D31-D32_August2012.pdf
         }
         return params
-
-=======
-    def obj_co2_cost(self):
-        """
-        Generator for CO2 cost objective variables to be summed
-        Unit: euro
-
-        :return:
-        """
-
-        eta = self.params['efficiency'].v()
-        pef = self.params['PEF'].v()
-        co2 = self.params['CO2'].v()  # CO2 emission per kWh of heat source (fuel/electricity)
-        co2_price = self.params['CO2_price'].v()
-        print co2_price
-        return sum(co2_price[t] * co2 / eta * self.get_heat(t) *
-                   self.time_step / 3600 / 1000 for t in range(self.n_steps))
->>>>>>> 9b105e0d
 
 
 class SolarThermalCollector(Component):
