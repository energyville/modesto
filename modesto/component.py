import logging
import sys
from functools import reduce
from math import pi, log, exp

import modesto.utils as ut
import pandas as pd
from modesto.parameter import StateParameter, DesignParameter, \
<<<<<<< HEAD
    UserDataParameter, SeriesParameter, WeatherDataParameter, TimeSeriesParameter
=======
    UserDataParameter, SeriesParameter, WeatherDataParameter
>>>>>>> 1f7a87fc
from modesto.submodel import Submodel
from pkg_resources import resource_filename
from pyomo.core.base import Param, Var, Constraint, NonNegativeReals, value, \
    Set, Binary, NonPositiveReals

datapath = resource_filename('modesto', 'Data')


def str_to_comp(string):
    """
    Convert string to class initializer

    :param string: name of class to be initialized
    :return:
    """
    return reduce(getattr, string.split("."), sys.modules[__name__])


class Component(Submodel):
    def __init__(self, name=None, direction=None, temperature_driven=False,
                 repr_days=None):
        """
        Base class for components

        :param name: Name of the component
        :param horizon: Horizon of the optimization problem, in seconds
        :param time_step: Time between two points
        :param params: Required parameters to set up the model (dict)
        :param direction: Indicates  direction of positive heat and mass flows. 1 means into the network (producer node), -1 means into the component (consumer node)
        """
        Submodel.__init__(self, name=name,
                          temperature_driven=temperature_driven,
                          repr_days=repr_days)

        self.logger = logging.getLogger('modesto.component.Component')
        self.logger.info('Initializing Component {}'.format(name))

        self.block = None  # The component model

        if direction is None:
            raise ValueError('Set direction either to 1 or -1.')
        elif direction not in [-1, 1]:
            raise ValueError('Direction should be -1 or 1.')
        self.direction = direction
        self.compiled = False

    def create_params(self):
        """
        Create all required parameters to set up the model

        :return: a dictionary, keys are the names of the parameters, values are the Parameter objects
        """

        params = {'time_step':
                      DesignParameter('time_step',
                                      unit='s',
                                      description='Time step with which the component model will be discretized',
                                      mutable=False),
                  'horizon':
                      DesignParameter('horizon',
                                      unit='s',
                                      description='Horizon of the optimization problem',
                                      mutable=False),
                  'lifespan': DesignParameter('lifespan', unit='y', description='Economic life span in years',
                                              mutable=False, val=10),
                  'fix_maint': DesignParameter('fix_maint', unit='-',
                                               description='Annual maintenance cost as a fixed proportion of the investment',
                                               mutable=False, val=0.05)}
        return params

    def change_param_object(self, name, new_object):
        """
        Replace a parameter object by a new one

        :param new_object: The new parameter object
        :return:
        """

        if name not in self.params:
            raise KeyError(
                '{} is not recognized as a parameter of {}'.format(name,
                                                                   self.name))
        if not type(self.params[name]) is type(new_object):
            raise TypeError(
                'When changing the {} parameter object, you should use '
                'the same type as the original parameter.'.format(name))

        self.params[name] = new_object

    def get_temperature(self, t, line):
        """
        Return temperature in one of both lines at time t

        :param t: time
        :param line: 'supply' or 'return'
        :return:
        """
        if not self.temperature_driven:
            raise ValueError(
                'The model is not temperature driven, with no supply temperature variables')
        if self.block is None:
            raise Exception(
                "The optimization model for %s has not been compiled" % self.name)
        if not line in self.params['lines'].v():
            raise ValueError(
                'The input line can only take the values from {}'.format(
                    self.params['lines'].v()))

        return self.block.temperatures[line, t]

    def get_heat(self, t, c=None):
        """
        Return heat_flow variable at time t

        :param t:
        :return:
        """
        if self.block is None:
            raise Exception(
                "The optimization model for %s has not been compiled" % self.name)
        elif c is None:
            return self.direction * self.block.heat_flow[t]
        else:
            return self.direction * self.block.heat_flow[t, c]

    def is_heat_source(self):
        return False

    def get_mflo(self, t, c=None):
        """
        Return mass_flow variable at time t

        :param t:
        :param compiled: If True, the compilation of the model is assumed to be finished. If False, other means to get to the mass flow are used
        :return:
        """
        if self.block is None:
            raise Exception(
                "The optimization model for %s has not been compiled" % self.name)
        elif c is None:
            return self.direction * self.block.mass_flow[t]
        else:
            return self.direction * self.block.mass_flow[t, c]

    def get_slack(self, slack_name, t):
        """
        Get the value of a slack variable at a certain time

        :param slack_name: Name of the slack variable
        :param t: Time
        :return: Value of slack
        """

        # TODO this is an exact duplicate of get_slack in SubModel. No need to redefine if the function is
        # exactly the same.

        return self.block.find_component(slack_name)[t]

    def get_investment_cost(self):
        """
        Get the investment cost of this component. For a generic component, this is currently 0, but as components with price data are added, the cost parameter is used to get this value.

        :return: Cost in EUR
        """
        # TODO: express cost with respect to economic lifetime
        # TODO same as with get_slack: exact duplicate

        return 0

    def annualize_investment(self, i):
        """
        Annualize investment for this component assuming a fixed life span after which the component is replaced by the
            same.

        :param i: interest rate (decimal)
        :return: Annual equivalent investment cost (EUR)
        """
        inv = self.get_investment_cost()
        t = self.params['lifespan'].v()
        CRF = i * (1 + i) ** t / ((1 + i) ** t - 1)

        return inv * CRF

    def fixed_maintenance(self):
        """
        Return annual fixed maintenance cost as a percentage of the investment

        :return:
        """
        inv = self.get_investment_cost()
        return inv * self.params['fix_maint'].v()

    def make_slack(self, slack_name, time_axis):
        # TODO Add doc
        # TODO Add parameter: penalization; can be different penalizations for different objectives.
        self.slack_list.append(slack_name)
        self.block.add_component(slack_name,
                                 Var(time_axis, within=NonNegativeReals))
        return self.block.find_component(slack_name)

    def constrain_value(self, variable, bound, ub=True, slack_variable=None):
        """

        :param variable: variable that needs to be constrained, this is only a single value
        :param bound: The value by which the variable needs to be bounded
        :param ub: if True, this will impose an upper boundary, if False a lower boundary is imposed
        :param slack_variable: The variable that describes the slack
        :return:
        """

        # TODO make two-sided constraints (with possible double slack?) possible

        if ub is True:
            f = 1
        else:
            f = -1

        if slack_variable is None:
            return f * variable <= f * bound
        else:
            return f * variable <= f * bound + slack_variable

    def change_param(self, param, new_data):
        """
        Change the value of a parameter

        :param param: Name of the kind of user data
        :param new_data: The new value of the parameter
        :return:
        """
        if param not in self.params:
            raise Exception(
                "{} is not recognized as a valid parameter for {}".format(param,
                                                                          self.name))

        self.params[param].change_value(new_data)

    def check_data(self):
        """
        Check if all data required to build the optimization problem is available

        :return missing_params: dict containing all missing parameters and their descriptions
        :return flag: True if there are missing params, False if not
        """
        missing_params = {}
        flag = False

        for name, param in self.params.items():
            if not param.check():
                missing_params[name] = self.get_param_description(name)
                flag = True

        return missing_params, flag

    def get_param_description(self, name):
        """
        Returns a string containing the description of a parameter

        :param name: Name of the parameter. If None, all parameters are returned
        :return: A dict of all descriptions
        """

        if name not in self.params:
            raise KeyError('{} is not an existing parameter for {}'.format(name,
                                                                           self.name))
        else:
            return self.params[name].get_description()

    def obj_energy(self):
        """
        Yield summation of energy variables for objective function, but only for relevant component types

        :return:
        """
        return 0

    def obj_fuel_cost(self):
        """
        Yield summation of energy variables for objective function, but only for relevant component types

        :return:
        """
        return 0

    def get_known_mflo(self, t, start_time):

        """
        Calculate the mass flow into the network, provided the injections and extractions at all nodes are already given

        :return: mass flow at time t
        """

        self.update_time(start_time, self.params['time_step'].v(),
                         self.params['horizon'].v())
        try:
            return self.direction * self.params['heat_profile'].v(t) * \
                   self.params['mult'].v() \
                   / self.cp / self.params['delta_T'].v()
        except:
            try:
                return self.direction * self.params['heat_profile'].v(t) \
                       / self.cp / self.params['delta_T'].v()
            except:
                return None

    def get_direction(self):
        """
        Return direction

        :return:
        """
        return self.direction

    def obj_co2_cost(self):
        """
        Yield summation of CO2 cost

        :return:
        """
        return 0

    def compile(self, model, start_time):
        """
        Compiles the component model

        :param model: The main optimization model
        :param block: The component block, part of the main optimization
        :param start_time: STart_tine of the optimization
        :return:
        """
        if self.compiled:
            self.update_time(start_time=start_time,
                             time_step=self.params['time_step'].v(),
                             horizon=self.params['horizon'].v())
            for param in self.params:
                self.params[param].construct()

        else:
            self.set_time_axis()
            self._make_block(model)
            self.update_time(start_time,
                             time_step=self.params['time_step'].v(),
                             horizon=self.params['horizon'].v())
            for param in self.params:
                self.params[param].set_block(self.block)
                self.params[param].construct()

    def reinit(self):
        """
        Reinitialize component and its parameters

        :return:
        """
        if self.compiled:
            self.compiled = False
            for param in self.params:
                self.params[param].reinit()


class FixedProfile(Component):
    def __init__(self, name=None, direction=-1,
                 temperature_driven=False, repr_days=None):
        """
        Class for a component with a fixed heating profile

        :param name: Name of the building
        :param direction: Indicates  direction of positive heat and mass flows. 1 means into the network (producer node), -1 means into the component (consumer node)
        """
        Component.__init__(self,
                           name=name,
                           direction=direction,
                           temperature_driven=temperature_driven,
                           repr_days=repr_days)

        self.params = self.create_params()

    def create_params(self):
        """
        Creates all necessary parameters for the component

        :returns
        """

        params = Component.create_params(self)

        params.update({
            'temperature_supply': DesignParameter('temperature_supply',
                                                  'Supply temperature to  substation',
                                                  'K',
                                                  mutable=False),
            'temperature_return': DesignParameter('temperature_return',
                                                  'Return temperature from substation',
                                                  'K',
                                                  mutable=False),
            'mult': DesignParameter('mult',
                                    'Number of buildings in the cluster',
                                    '-',
                                    mutable=True),
            'heat_profile': UserDataParameter('heat_profile',
                                              'Heat use in one (average) building. This is mutable even without the mutable flag set to true because of how the model is constructed',
                                              'W'),
        })

        if self.temperature_driven:
            params['mass_flow'] = UserDataParameter('mass_flow',
                                                    'Mass flow through one (average) building substation',
                                                    'kg/s'
                                                    )
            params['temperature_supply'] = StateParameter('temperature_supply',
                                                          'Initial supply temperature at the component',
                                                          'K',
                                                          'fixedVal',
                                                          slack=True)
            params['temperature_return'] = StateParameter('temperature_return',
                                                          'Initial return temperature at the component',
                                                          'K',
                                                          'fixedVal')
            params['temperature_max'] = DesignParameter('temperature_max',
                                                        'Maximun allowed water temperature at the component',
                                                        'K')
            params['temperature_min'] = DesignParameter('temperature_min',
                                                        'Minimum allowed temperature at the component',
                                                        'K')
            params['lines'] = DesignParameter('lines',
                                              unit='-',
                                              description='List of names of the lines that can be found in the network, e.g. '
                                                          '\'supply\' and \'return\'',
                                              val=['supply', 'return'])

        return params

    def compile(self, model, start_time):
        """
        Build the structure of fixed profile

        :param model: The main optimization model
        :param pd.Timestamp start_time: Start time of optimization horizon.
        :return:
        """
        Component.compile(self, model, start_time)

        heat_profile = self.params['heat_profile']

        def _heat_flow(b, t, c=None):
            return b.mult * heat_profile.v(t, c)

        if not self.temperature_driven:
            if not self.compiled:
                def _mass_flow(b, t, c=None):
                    return b.mult * heat_profile.v(t, c) / self.cp / (
                            self.params['temperature_supply'].v() - self.params['temperature_return'].v())

                if self.repr_days is None:

                    self.block.mass_flow = Param(self.TIME, rule=_mass_flow,
                                                 mutable=not self.temperature_driven)
                    self.block.heat_flow = Param(self.TIME, rule=_heat_flow,
                                                 mutable=not self.temperature_driven)
                else:
                    self.block.mass_flow = Param(self.TIME, self.REPR_DAYS,
                                                 rule=_mass_flow,
                                                 mutable=not self.temperature_driven)
                    self.block.heat_flow = Param(self.TIME, self.REPR_DAYS,
                                                 rule=_heat_flow,
                                                 mutable=not self.temperature_driven)
            else:
                if self.repr_days is None:
                    for t in self.TIME:
                        self.block.mass_flow[t] = self.block.mult * heat_profile.v(
                            t) / self.cp / self.block.delta_T
                        self.block.heat_flow[t] = self.block.mult * heat_profile.v(
                            t)
                else:
                    for t in self.TIME:
                        for c in self.REPR_DAYS:
                            self.block.mass_flow[
                                t, c] = self.block.mult * heat_profile.v(
                                t, c) / self.cp / self.block.delta_T
                            self.block.heat_flow[
                                t, c] = self.block.mult * heat_profile.v(t, c)

        else:
            lines = self.params['lines'].v()
            self.block.temperatures = Var(lines, self.TIME)

            def _mass_flow(b, t, c=None):
                return abs(self.params['mass_flow'].v(t, c))

            if self.repr_days is None:
                self.block.mass_flow = Param(self.TIME,
                                             rule=_mass_flow,
                                             mutable=not self.temperature_driven)
                self.block.heat_flow = Param(self.TIME, rule=_heat_flow,
                                             mutable=not self.temperature_driven)
            else:
                self.block.mass_flow = Param(self.TIME, self.REPR_DAYS,
                                             rule=_mass_flow,
                                             mutable=not self.temperature_driven)
                self.block.heat_flow = Param(self.TIME, self.REPR_DAYS,
                                             rule=_heat_flow,
                                             mutable=not self.temperature_driven)

            def _decl_temperatures(b, t):
                if t == 0:
                    return Constraint.Skip
                elif b.mass_flow[t] == 0:
                    return Constraint.Skip
                else:
                    return b.temperatures['supply', t] - b.temperatures[
                        'return', t] == \
                           b.heat_flow[t] / b.mass_flow[t] / self.cp

            def _init_temperatures(b, l):
                return b.temperatures[l, 0] == self.params[
                    'temperature_' + l].v()

            uslack = self.make_slack('temperature_max_uslack', self.TIME)
            lslack = self.make_slack('temperature_max_l_slack', self.TIME)

            ub = self.params['temperature_max'].v()
            lb = self.params['temperature_min'].v()

            def _max_temp(b, t):
                return self.constrain_value(b.temperatures['supply', t],
                                            ub,
                                            ub=True,
                                            slack_variable=uslack[t])

            def _min_temp(b, t):
                return self.constrain_value(b.temperatures['supply', t],
                                            lb,
                                            ub=False,
                                            slack_variable=lslack[t])

            self.block.max_temp = Constraint(self.TIME, rule=_max_temp)
            self.block.min_temp = Constraint(self.TIME, rule=_min_temp)

            self.block.decl_temperatures = Constraint(self.TIME,
                                                      rule=_decl_temperatures)
            self.block.init_temperatures = Constraint(lines,
                                                      rule=_init_temperatures)

        self.logger.info('Optimization model {} {} compiled'.
                         format(self.__class__, self.name))

        self.compiled = True


class BuildingFixed(FixedProfile):
    def __init__(self, name, temperature_driven=False, repr_days=None):
        """
        Class for building models with a fixed heating profile

        :param name: Name of the building
        """
        FixedProfile.__init__(self,
                              name=name,
                              direction=-1,
                              temperature_driven=temperature_driven,
                              repr_days=repr_days)

        self.params = self.create_params()
        self.COP = None

    def create_params(self):
        params = FixedProfile.create_params(self)

        params.update({
            'DHW_demand': UserDataParameter(
                name='DHW_demand',
                description='Demand profile for domestic hot water at 55degC',
                unit='l/min'
            ),
            'PEF_elec': UserDataParameter(
                name='PEF_elec',
                description='Primary energy factor for electricity use by DHW booster heat pump (if applicable)',
                unit='-'
            ),
            'cost_elec': UserDataParameter(
                name='cost_elec',
                description='Price of electricity for DHW Booster heat pump',
                unit='EUR/kWh'
            ),
            'CO2_elec': UserDataParameter(
                name='CO2_elec',
                description='CO2 emission per kWh of energy used',
                unit='kg/kWh'
            )
        })

        return params

    def compile(self, model, start_time):
        """
        Build the structure of fixed profile

        :param model: The main optimization model
        :param pd.Timestamp start_time: Start time of optimization horizon.
        :return:
        """
        Component.compile(self, model, start_time)

        heat_profile = self.params['heat_profile']
        DHW_profile = self.params['DHW_demand']

        self.COP = 0.4 * (55 + 273.15) / (55 + 273.15 - self.params['temperature_return'].v())
        t_supply = self.params['temperature_supply'].v()
        t_return = self.params['temperature_return'].v()
        if not self.compiled:
            def _mass_flow(b, t, c=None):
                return b.mult * (
                        heat_profile.v(t, c) / self.cp + DHW_profile.v(t, c) / 60 * (
                        min(t_supply, 55 + 273.15) - 283.15)) / (
                               t_supply - t_return)

            def _heat_flow(b, t, c=None):
                return b.mult * (
                        heat_profile.v(t, c) + DHW_profile.v(t, c) / 60 * (
                        min(t_supply, 55 + 273.15) - 283.15) * self.cp)

            if self.repr_days is None:

                self.block.mass_flow = Param(self.TIME, rule=_mass_flow,
                                             mutable=not self.temperature_driven)
                self.block.heat_flow = Param(self.TIME, rule=_heat_flow,
                                             mutable=not self.temperature_driven)
            else:
                self.block.mass_flow = Param(self.TIME, self.REPR_DAYS,
                                             rule=_mass_flow,
                                             mutable=not self.temperature_driven)
                self.block.heat_flow = Param(self.TIME, self.REPR_DAYS,
                                             rule=_heat_flow,
                                             mutable=not self.temperature_driven)
        else:
            if self.repr_days is None:
                for t in self.TIME:
                    self.block.mass_flow[t] = self.block.mult * (
                            heat_profile.v(t) / self.cp + DHW_profile.v(t) / 60 * (
                            min(self.params['temperature_supply'].v(), 55 + 273.15) - 283.15)) / (
                                                      self.params['temperature_supply'].v() - self.params[
                                                  'temperature_return'].v())
                    self.block.heat_flow[t] = self.block.mult * (
                            heat_profile.v(t) + DHW_profile.v(t) / 60 * (
                            min(self.params['temperature_supply'].v(), 55 + 273.15) - 283.15) * self.cp)
            else:
                for t in self.TIME:
                    for c in self.REPR_DAYS:
                        self.block.mass_flow[t, c] = self.block.mult * (
                                heat_profile.v(t, c) / self.cp + DHW_profile.v(t, c) / 60 * (
                                min(self.params['temperature_supply'].v(), 55 + 273.15) - 283.15)) / (
                                                             self.params['temperature_supply'].v() - self.params[
                                                         'temperature_return'].v())
                        self.block.heat_flow[t, c] = self.block.mult * (
                                heat_profile.v(t, c) + DHW_profile.v(t, c) / 60 * (
                                min(self.params['temperature_supply'].v(), 55 + 273.15) - 283.15) * self.cp)

        self.logger.info('Optimization model {} {} compiled'.
                         format(self.__class__, self.name))

        self.compiled = True

    def dhw_boost(self, t, c=None):
        """
        Calculate the amount of boost heat needed each time step

        :param t:
        :param c:
        :return:
        """
        tsup = self.params['temperature_supply'].v()
        DHW = self.params['DHW_demand']
        return DHW.v(t, c) / 60 * (55 + 273.15 - tsup) * self.cp

    def obj_energy(self):
        """
        Formulate energy objective

        :return:
        """
        eta = self.COP
        pef = self.params['PEF_elec']

        tsup = self.params['temperature_supply'].v()
        if tsup >= 55 + 273.15:  # No DHW Booster needed
            return 0
        else:  # DHW demand requires booster heat pump to heat the water above 55 degrees.
            if self.repr_days is None:
                return sum(
                    pef.v(t) / eta * self.dhw_boost(t) * self.params['time_step'].v() / 3600 / 1000 for t in self.TIME)
            else:
                return sum(
                    self.repr_count[c] * pef.v(t, c) / eta * self.dhw_boost(t, c) * self.params[
                        'time_step'].v() / 3600 / 1000
                    for t in self.TIME for c in self.REPR_DAYS)

    def obj_fuel_cost(self):
        """
        Generator for cost objective variables to be summed
        Unit: euro

        :return:
        """
        cost = self.params['cost_elec']  # cost consumed heat source (fuel/electricity)
        eta = self.COP
        tsup = self.params['temperature_supply'].v()

        if tsup < 55 + 273.15:
            if self.repr_days is None:
                return sum(cost.v(t) / eta * self.dhw_boost(t) / 3600 * self.params[
                    'time_step'].v() / 1000 for t in self.TIME)
            else:
                return sum(self.repr_count[c] * cost.v(t, c) / eta *
                           self.dhw_boost(t, c) / 3600 * self.params[
                               'time_step'].v() / 1000 for t in self.TIME for c in
                           self.REPR_DAYS)
        else:
            return 0

    def obj_co2(self):
        """
        Generator for CO2 objective variables to be summed
        Unit: kg CO2

        :return:
        """

        co2 = self.params['CO2_elec']  # CO2 emission per kWh of heat source (fuel/electricity)
        eta = self.COP
        tsup = self.params['temperature_supply'].v()

        if tsup < 55 + 273.15:
            if self.repr_days is None:
                return sum(
                    co2.v(t) / eta * self.dhw_boost(t) * self.params['time_step'].v() / 3600 / 1000 for t in self.TIME)
            else:
                return sum(self.repr_count[c] * co2.v(t, c) / eta * self.dhw_boost(t, c) *
                           self.params['time_step'].v() / 3600 / 1000 for t in self.TIME for c in self.REPR_DAYS)
        else:
            return 0


class BuildingVariable(Component):

    def __init__(self, name, temperature_driven=False, repr_days=None):
        """
        Class for a building with a variable heating profile

        :param name: Name of the building
        """
        Component.__init__(self,
                           name=name,
                           direction=-1,
                           temperature_driven=temperature_driven,
                           repr_days=repr_days)

    def compile(self, model, start_time):
        Component.compile(self, model, start_time)
        self.compiled = True


class ProducerFixed(FixedProfile):

    def __init__(self, name, temperature_driven=False, repr_days=None):
        """
        Class that describes a fixed producer profile

        :param name: Name of the building
        """
        FixedProfile.__init__(self,
                              name=name,
                              direction=1,
                              temperature_driven=temperature_driven,
                              repr_days=repr_days)

        self.params['mult'].change_value(1)

    def is_heat_source(self):
        return True

    def compile(self, model, start_time):
        FixedProfile.compile(self, model, start_time)


class VariableComponent(Component):
    """
    Class that describes a component in which mass flow rate and heat flow rate are not strictly linked, but a slight
    virtual variation in delta_T is allowed.

    :param name: Name of this component
    :param temperature_driven: True if temperature drive, false if fixed delta_T
    :param heat_var: Relative variation allowed in delta_T
    :param direction: Design direction of flow.
    """

    def __init__(self, name, temperature_driven=False, heat_var=0.15,
                 direction=1, repr_days=None):
        Component.__init__(
            self,
            name=name,
            temperature_driven=temperature_driven,
            direction=direction,
            repr_days=repr_days
        )
        self.heat_var = heat_var

    def compile(self, model, start_time):
        Component.compile(self, model, start_time)


class ProducerVariable(VariableComponent):
    def __init__(self, name, temperature_driven=False, heat_var=0.15,
                 repr_days=None):
        """
        Class that describes a variable producer

        :param name: Name of the building
        """

        VariableComponent.__init__(self,
                                   name=name,
                                   direction=1,
                                   temperature_driven=temperature_driven,
                                   heat_var=heat_var,
                                   repr_days=repr_days)

        self.params = self.create_params()

        self.logger = logging.getLogger('modesto.components.VarProducer')
        self.logger.info('Initializing VarProducer {}'.format(name))

    def is_heat_source(self):
        return True

    def create_params(self):

        params = Component.create_params(self)
        params.update({
            'efficiency': DesignParameter('efficiency',
                                          'Efficiency of the heat source',
                                          '-'),
            'CO2': DesignParameter('CO2',
                                   'amount of CO2 released when using primary energy source',
                                   'kg/kWh'),
            'fuel_cost': UserDataParameter('fuel_cost',
                                           'cost of fuel to generate heat',
                                           'euro/kWh'),
            'Qmax': DesignParameter('Qmax',
                                    'Maximum possible heat output',
                                    'W',
                                    mutable=True),
            'Qmin': DesignParameter('Qmin',
                                    'Minimum possible heat output',
                                    'W',
                                    val=0,
                                    mutable=True),
            'ramp': DesignParameter('ramp',
                                    'Maximum ramp (increase in heat output)',
                                    'W/s'),
            'ramp_cost': DesignParameter('ramp_cost',
                                         'Ramping cost',
                                         'euro/(W/s)'),
            'cost_inv': SeriesParameter('cost_inv',
                                        description='Investment cost as a function of Qmax',
                                        unit='EUR',
                                        unit_index='W'
                                        ),
            'CO2_price': UserDataParameter('CO2_price',
                                           'CO2 price',
                                           'euro/kg CO2'),
            'lifespan': DesignParameter('lifespan', unit='y', description='Economic life span in years',
                                        mutable=False, val=15),  # 15y for CHP
            'fix_maint': DesignParameter('fix_maint', unit='-',
                                         description='Annual maintenance cost as a fixed proportion of the investment',
                                         mutable=False, val=0.05)
        })

        if self.temperature_driven:
            params['mass_flow'] = UserDataParameter('mass_flow',
                                                    'Flow through the production unit substation',
                                                    'kg/s')
            params['temperature_max'] = DesignParameter('temperature_max',
                                                        'Maximum allowed water temperature',
                                                        'K')
            params['temperature_min'] = DesignParameter('temperature_min',
                                                        'Minimum allowed water temperature',
                                                        'K')
            params['temperature_supply'] = StateParameter('temperature_supply',
                                                          'Initial supply temperature at the component',
                                                          'K',
                                                          'fixedVal')
            params['temperature_return'] = StateParameter('temperature_return',
                                                          'Initial return temperature at the component',
                                                          'K',
                                                          'fixedVal')
            params['lines'] = DesignParameter('lines',
                                              unit='-',
                                              description='List of names of the lines that can be found in the network, e.g. '
                                                          '\'supply\' and \'return\'',
                                              val=['supply', 'return'])
        else:
            params['delta_T'] = DesignParameter('delta_T',
                                                'Temperature difference between supply and return of the heat source',
                                                'K',
                                                mutable=True)

        return params

    def compile(self, model, start_time):
        """
        Build the structure of a producer model

        :return:
        """
        VariableComponent.compile(self, model, start_time)

        if self.temperature_driven:
            self.block.heat_flow = Var(self.TIME, within=NonNegativeReals)
            self.block.ramping_cost = Var(self.TIME)
            lines = self.params['lines'].v()

            def _mass_flow(b, t):
                return self.params['mass_flow'].v(t)

            self.block.mass_flow = Param(self.TIME, rule=_mass_flow)

            def _decl_init_heat_flow(b):
                return b.heat_flow[0] == (
                        self.params['temperature_supply'].v() -
                        self.params['temperature_return'].v()) * \
                       self.cp * b.mass_flow[0]

            self.block.decl_init_heat_flow = Constraint(
                rule=_decl_init_heat_flow)

            self.block.temperatures = Var(lines, self.TIME)

            def _limit_temperatures_l(b, t):
                return self.params['temperature_min'].v() <= b.temperatures[
                    'supply', t]

            def _limit_temperatures_u(b, t):
                return b.temperatures['supply', t] <= self.params[
                    'temperature_max'].v()

            self.block.limit_temperatures_l = Constraint(self.TIME,
                                                         rule=_limit_temperatures_l)
            self.block.limit_temperatures_u = Constraint(self.TIME,
                                                         rule=_limit_temperatures_u)

            def _decl_temperatures(b, t):
                if t == 0:
                    return Constraint.Skip
                elif b.mass_flow[t] == 0:
                    return Constraint.Skip
                else:
                    return b.temperatures['supply', t] - b.temperatures[
                        'return', t] == b.heat_flow[t] / \
                           b.mass_flow[
                               t] / self.cp

            def _init_temperature(b, l):
                return b.temperatures[l, 0] == self.params[
                    'temperature_' + l].v()

            def _decl_temp_mf0(b, t):
                if (not t == 0) and b.mass_flow[t] == 0:
                    return b.temperatures['supply', t] == b.temperatures[
                        'supply', t - 1]
                else:
                    return Constraint.Skip

            self.block.decl_temperatures = Constraint(self.TIME,
                                                      rule=_decl_temperatures)
            self.block.init_temperatures = Constraint(lines,
                                                      rule=_init_temperature)
            self.block.dec_temp_mf0 = Constraint(self.TIME, rule=_decl_temp_mf0)

        elif not self.compiled:
            if self.repr_days is None:
                self.block.heat_flow = Var(self.TIME, within=NonNegativeReals)
                self.block.ramping_cost = Var(self.TIME, initialize=0,
                                              within=NonNegativeReals)

                if not self.params['Qmin'].v() == 0:
                    self.block.on = Var(self.TIME, within=Binary)

                    def _min_heat(b, t):
                        return b.Qmin * b.on[t] <= b.heat_flow[t]

                    def _max_heat(b, t):
                        return b.heat_flow[t] <= b.Qmax * b.on[t]

                else:
                    def _min_heat(b, t):
                        return b.heat_flow[t] >= 0

                    def _max_heat(b, t):
                        return b.heat_flow[t] <= b.Qmax

                self.block.min_heat = Constraint(self.TIME, rule=_min_heat)
                self.block.max_heat = Constraint(self.TIME, rule=_max_heat)

                self.block.mass_flow = Var(self.TIME, within=NonNegativeReals)

                def _mass_ub(m, t):
                    return m.mass_flow[t] * (
                            1 + self.heat_var) * self.cp * m.delta_T >= \
                           m.heat_flow[
                               t]

                def _mass_lb(m, t):
                    return m.mass_flow[t] * self.cp * m.delta_T <= m.heat_flow[
                        t]

                self.block.ineq_mass_lb = Constraint(self.TIME, rule=_mass_lb)
                self.block.ineq_mass_ub = Constraint(self.TIME, rule=_mass_ub)
            else:
                self.block.heat_flow = Var(self.TIME,
                                           self.REPR_DAYS,
                                           within=NonNegativeReals)
                self.block.ramping_cost = Var(self.TIME, self.REPR_DAYS,
                                              initialize=0,
                                              within=NonNegativeReals)

                if not self.params['Qmin'].v() == 0:
                    self.block.on = Var(self.TIME, self.REPR_DAYS,
                                        within=Binary)

                    def _min_heat(b, t, c):
                        return b.Qmin * b.on[t, c] <= b.heat_flow[t, c]

                    def _max_heat(b, t, c):
                        return b.heat_flow[t, c] <= b.Qmax * b.on[t, c]

                else:
                    def _min_heat(b, t, c):
                        return b.heat_flow[t, c] >= 0

                    def _max_heat(b, t, c):
                        return b.heat_flow[t, c] <= b.Qmax

                self.block.min_heat = Constraint(self.TIME,
                                                 self.REPR_DAYS, rule=_min_heat)
                self.block.max_heat = Constraint(self.TIME,
                                                 self.REPR_DAYS, rule=_max_heat)

                self.block.mass_flow = Var(self.TIME,
                                           self.REPR_DAYS,
                                           within=NonNegativeReals)

                def _mass_ub(m, t, c):
                    return m.mass_flow[t, c] * (
                            1 + self.heat_var) * self.cp * m.delta_T >= \
                           m.heat_flow[
                               t, c]

                def _mass_lb(m, t, c):
                    return m.mass_flow[t, c] * self.cp * m.delta_T <= \
                           m.heat_flow[
                               t, c]

                self.block.ineq_mass_lb = Constraint(self.TIME,
                                                     self.REPR_DAYS,
                                                     rule=_mass_lb)
                self.block.ineq_mass_ub = Constraint(self.TIME,
                                                     self.REPR_DAYS,
                                                     rule=_mass_ub)

        if not self.compiled:
            if self.repr_days is None:
                def _decl_upward_ramp(b, t):
                    if t == 0:
                        return Constraint.Skip
                    else:
                        return b.heat_flow[t] - b.heat_flow[t - 1] <= \
                               self.params[
                                   'ramp'].v() * self.params['time_step'].v()

                def _decl_downward_ramp(b, t):
                    if t == 0:
                        return Constraint.Skip
                    else:
                        return b.heat_flow[t - 1] - b.heat_flow[t] <= \
                               self.params[
                                   'ramp'].v() * self.params['time_step'].v()

                def _decl_upward_ramp_cost(b, t):
                    if t == 0:
                        return b.ramping_cost[t] == 0
                    else:
                        return b.ramping_cost[t] >= (
                                b.heat_flow[t] - b.heat_flow[t - 1]) * \
                               self.params[
                                   'ramp_cost'].v()

                def _decl_downward_ramp_cost(b, t):
                    if t == 0:
                        return Constraint.Skip
                    else:
                        return b.ramping_cost[t] >= (
                                b.heat_flow[t - 1] - b.heat_flow[t]) * \
                               self.params[
                                   'ramp_cost'].v()

                if self.params['ramp'].v() > 0 or self.params['ramp'].v() * \
                        self.params['time_step'].v() > self.params[
                    'Qmax'].v():
                    self.block.decl_upward_ramp = Constraint(self.TIME,
                                                             rule=_decl_upward_ramp)
                    self.block.decl_downward_ramp = Constraint(self.TIME,
                                                               rule=_decl_downward_ramp)
                if self.params['ramp_cost'].v() > 0:
                    self.block.decl_downward_ramp_cost = Constraint(self.TIME,
                                                                    rule=_decl_downward_ramp_cost)
                    self.block.decl_upward_ramp_cost = Constraint(self.TIME,
                                                                  rule=_decl_upward_ramp_cost)
            else:
                def _decl_upward_ramp(b, t, c):
                    if t == 0:
                        return Constraint.Skip
                    else:
                        return b.heat_flow[t, c] - b.heat_flow[t - 1, c] <= \
                               self.params[
                                   'ramp'].v() * self.params['time_step'].v()

                def _decl_downward_ramp(b, t, c):
                    if t == 0:
                        return Constraint.Skip
                    else:
                        return b.heat_flow[t - 1, c] - b.heat_flow[t, c] <= \
                               self.params[
                                   'ramp'].v() * self.params['time_step'].v()

                def _decl_upward_ramp_cost(b, t, c):
                    if t == 0:
                        return b.ramping_cost[t, c] == 0
                    else:
                        return b.ramping_cost[t, c] >= (
                                b.heat_flow[t, c] - b.heat_flow[t - 1, c]) * \
                               self.params[
                                   'ramp_cost'].v()

                def _decl_downward_ramp_cost(b, t, c):
                    if t == 0:
                        return Constraint.Skip
                    else:
                        return b.ramping_cost[t, c] >= (
                                b.heat_flow[t - 1, c] - b.heat_flow[t, c]) * \
                               self.params[
                                   'ramp_cost'].v()

                if self.params['ramp'].v() > 0 or self.params['ramp'].v() * \
                        self.params['time_step'].v() > self.params[
                    'Qmax'].v():
                    self.block.decl_upward_ramp = Constraint(self.TIME,
                                                             self.REPR_DAYS,
                                                             rule=_decl_upward_ramp)
                    self.block.decl_downward_ramp = Constraint(self.TIME,
                                                               self.REPR_DAYS,
                                                               rule=_decl_downward_ramp)
                if self.params['ramp_cost'].v() > 0:
                    self.block.decl_downward_ramp_cost = Constraint(
                        self.TIME, self.REPR_DAYS,
                        rule=_decl_downward_ramp_cost)
                    self.block.decl_upward_ramp_cost = Constraint(
                        self.TIME,
                        self.REPR_DAYS,
                        rule=_decl_upward_ramp_cost)

        self.compiled = True

    def get_ramp_cost(self, t, c=None):
        if c is None:
            return self.block.ramping_cost[t]
        else:
            return self.block.ramping_cost[t, c]

    def get_investment_cost(self):
        """
        Get investment cost of variable producer as a function of the nominal power rating.

        :return: Cost in EUR
        """
        return self.params['cost_inv'].v(self.params['Qmax'].v())

    def obj_energy(self):
        """
        Generator for energy objective variables to be summed
        Unit: kWh (primary energy)

        :return:
        """

        eta = self.params['efficiency'].v()

        if self.repr_days is None:
            return sum(1 / eta * (self.get_heat(t)) * self.params[
                'time_step'].v() / 3600 / 1000 for t in self.TIME)
        else:
            return sum(self.repr_count[c] / eta * (self.get_heat(t, c)) *
                       self.params[
                           'time_step'].v() / 3600 / 1000 for t in self.TIME for
                       c in
                       self.REPR_DAYS)

    def obj_fuel_cost(self):
        """
        Generator for cost objective variables to be summed
        Unit: euro

        :return:
        """
        cost = self.params[
            'fuel_cost']  # cost consumed heat source (fuel/electricity)
        eta = self.params['efficiency'].v()
        if self.repr_days is None:
            return sum(cost.v(t) / eta * self.get_heat(t) / 3600 * self.params[
                'time_step'].v() / 1000 for t in self.TIME)
        else:
            return sum(self.repr_count[c] * cost.v(t, c) / eta *
                       self.get_heat(t, c) / 3600 * self.params[
                           'time_step'].v() / 1000 for t in self.TIME for c in
                       self.REPR_DAYS)

    def obj_cost_ramp(self):
        """
        Generator for cost objective variables to be summed
        Unit: euro

        :return:
        """
        cost = self.params[
            'fuel_cost']  # cost consumed heat source (fuel/electricity)
        eta = self.params['efficiency'].v()

        if self.repr_days is None:
            return sum(self.get_ramp_cost(t) + cost.v(t) / eta *
                       self.get_heat(t)
                       / 3600 * self.params['time_step'].v() / 1000 for t in
                       self.TIME)
        else:
            return sum(self.repr_count[c] * (self.get_ramp_cost(t, c) + cost.v(
                t, c)
                                             / eta * self.get_heat(t, c)
                                             / 3600 * self.params[
                                                 'time_step'].v() / 1000) for t
                       in
                       self.TIME for c in self.REPR_DAYS)

    def obj_co2(self):
        """
        Generator for CO2 objective variables to be summed
        Unit: kg CO2

        :return:
        """

        eta = self.params['efficiency'].v()
        co2 = self.params['CO2'].v()  # CO2 emission per kWh of heat source (fuel/electricity)
        if self.repr_days is None:
            return sum(co2 / eta * self.get_heat(t) * self.params[
                'time_step'].v() / 3600 / 1000 for t in self.TIME)
        else:
            return sum(self.repr_count[c] * co2 / eta * self.get_heat(t, c) *
                       self.params[
                           'time_step'].v() / 3600 / 1000 for t in self.TIME for
                       c in
                       self.REPR_DAYS)

    def obj_temp(self):
        """
        Generator for supply and return temperatures to be summed
        Unit: K

        :return:
        """

        # return sum((70+273.15 - self.get_temperature(t, 'supply'))**2 for t in range(self.n_steps))

        return sum(self.get_temperature(t, 'supply') for t in self.TIME)

    def get_known_mflo(self, t, start_time):
        return 0

    def obj_co2_cost(self):
        """
        Generator for CO2 cost objective variables to be summed
        Unit: euro

        :return:
        """

        eta = self.params['efficiency'].v()
        co2 = self.params['CO2'].v()  # CO2 emission per kWh of heat source (fuel/electricity)
        co2_price = self.params['CO2_price']

        if self.repr_days is None:
            return sum(
                co2_price.v(t) * co2 / eta * self.get_heat(t) * self.params[
                    'time_step'].v() / 3600 / 1000 for t in
                self.TIME)
        else:
            return sum(
                co2_price.v(t, c) * co2 / eta * self.get_heat(t, c
                                                              ) * self.params[
                    'time_step'].v() / 3600 / 1000 for t in
                self.TIME for c in self.REPR_DAYS)


class AirSourceHeatPump(VariableComponent):
    def __init__(self, name, temperature_driven=False, heat_var=0.15,
                 repr_days=None):
        """
        Class that describes a variable producer

        :param name: Name of the building
        """

        VariableComponent.__init__(self,
                                   name=name,
                                   direction=1,
                                   temperature_driven=temperature_driven,
                                   heat_var=heat_var,
                                   repr_days=repr_days)

        self.params = self.create_params()

        self.logger = logging.getLogger('modesto.components.AirSourceHeatPump')
        self.logger.info('Initializing AirSouceHeatPump {}'.format(name))

    def is_heat_source(self):
        return True

    def create_params(self):

        params = Component.create_params(self)
        params.update({
            'eff_rel': DesignParameter('eff_rel',
                                       'Relative efficiency compared to carnot efficiency',
                                       '-'),
            'PEF_elec': UserDataParameter('PEF',
                                          'Factor to convert heat source to primary energy',
                                          '-'),
            'CO2_elec': UserDataParameter('CO2',
                                          'amount of CO2 released when using primary energy source',
                                          'kg/kWh'),
            'cost_elec': UserDataParameter('cost_elec',
                                           'cost of fuel to generate heat',
                                           'euro/kWh'),
            'Qmax': DesignParameter('Qmax',
                                    'Maximum possible heat output',
                                    'W',
                                    mutable=True),
            'Qmin': DesignParameter('Qmin',
                                    'Minimum possible heat output',
                                    'W',
                                    val=0,
                                    mutable=True),
            'ramp': DesignParameter('ramp',
                                    'Maximum ramp (increase in heat output)',
                                    'W/s'),
            'ramp_cost': DesignParameter('ramp_cost',
                                         'Ramping cost',
                                         'euro/(W/s)'),
            'cost_inv': SeriesParameter('cost_inv',
                                        description='Investment cost as a function of Qmax',
                                        unit='EUR',
                                        unit_index='W',
                                        val=0.66),  # EUR/W according to danish energy agency 2016
            'CO2_price': UserDataParameter('CO2_price',
                                           'CO2 price',
                                           'euro/kg CO2'),
            'lifespan': DesignParameter('lifespan', unit='y', description='Economic life span in years',
                                        mutable=False, val=25),  # 25 year for heat pump

            'fix_maint': DesignParameter('fix_maint', unit='-',
                                         description='Annual maintenance cost as a fixed proportion of the investment',
                                         mutable=False, val=0.05),
            'temperature_supply': DesignParameter('temperature_supply',
                                                  'Design supply temperature of the network',
                                                  'K',
                                                  mutable=False),
            'temperature_return': DesignParameter('temperature_return',
                                                  'Design return temperature of the network',
                                                  'K',
                                                  mutable=False),
            'Te': WeatherDataParameter(
                name='Te',
                description='Ambient air temperature',
                unit='K'
            )
        })

        return params

    def compile(self, model, start_time):
        """
        Build the structure of a producer model

        :return:
        """
        VariableComponent.compile(self, model, start_time)

        Te = self.params['Te']
        eff_rel = self.params['eff_rel'].v()

        if self.compiled:
            if self.repr_days is None:
                for t in self.TIME:
                    self.block.COP[t] = self.params['temperature_supply'].v() / (
                            self.params['temperature_supply'].v() - Te.v(t)) * eff_rel
            else:
                for t in self.TIME:
                    for c in self.REPR_DAYS:
                        self.block.COP[t, c] = self.params['temperature_supply'].v() / (
                                self.params['temperature_supply'].v() - Te.v(t, c)) * eff_rel
        else:
            if self.repr_days is None:
                def COP(m, t):
                    return self.params['temperature_supply'].v() / (
                            self.params['temperature_supply'].v() - Te.v(t)) * eff_rel

                self.block.COP = Param(self.TIME, mutable=True, rule=COP)

                self.block.heat_flow = Var(self.TIME, within=NonNegativeReals)
                self.block.ramping_cost = Var(self.TIME, initialize=0,
                                              within=NonNegativeReals)

                if not self.params['Qmin'].v() == 0:
                    self.block.on = Var(self.TIME, within=Binary)

                    def _min_heat(b, t):
                        return b.Qmin * b.on[t] <= b.heat_flow[t]

                    def _max_heat(b, t):
                        return b.heat_flow[t] <= b.Qmax * b.on[t]

                else:
                    def _min_heat(b, t):
                        return b.heat_flow[t] >= 0

                    def _max_heat(b, t):
                        return b.heat_flow[t] <= b.Qmax

                self.block.min_heat = Constraint(self.TIME, rule=_min_heat)
                self.block.max_heat = Constraint(self.TIME, rule=_max_heat)

                self.block.mass_flow = Var(self.TIME, within=NonNegativeReals)

                def _mass_ub(m, t):
                    return m.mass_flow[t] * (
                            1 + self.heat_var) * self.cp * (
                                   self.params['temperature_supply'].v() - self.params['temperature_return'].v()) >= \
                           m.heat_flow[t]

                def _mass_lb(m, t):
                    return m.mass_flow[t] * self.cp * (
                            self.params['temperature_supply'].v() - self.params['temperature_return'].v()) <= \
                           m.heat_flow[
                               t]

                self.block.ineq_mass_lb = Constraint(self.TIME, rule=_mass_lb)
                self.block.ineq_mass_ub = Constraint(self.TIME, rule=_mass_ub)
            else:
                def COP(m, t, c):
                    return self.params['temperature_supply'].v() / (
                            self.params['temperature_supply'].v() - Te.v(t, c)) * eff_rel

                self.block.COP = Param(self.TIME, self.REPR_DAYS, mutable=True, rule=COP)
                self.block.heat_flow = Var(self.TIME,
                                           self.REPR_DAYS,
                                           within=NonNegativeReals)
                self.block.ramping_cost = Var(self.TIME, self.REPR_DAYS,
                                              initialize=0,
                                              within=NonNegativeReals)

                if not self.params['Qmin'].v() == 0:
                    self.block.on = Var(self.TIME, self.REPR_DAYS,
                                        within=Binary)

                    def _min_heat(b, t, c):
                        return b.Qmin * b.on[t, c] <= b.heat_flow[t, c]

                    def _max_heat(b, t, c):
                        return b.heat_flow[t, c] <= b.Qmax * b.on[t, c]

                else:
                    def _min_heat(b, t, c):
                        return b.heat_flow[t, c] >= 0

                    def _max_heat(b, t, c):
                        return b.heat_flow[t, c] <= b.Qmax

                self.block.min_heat = Constraint(self.TIME,
                                                 self.REPR_DAYS, rule=_min_heat)
                self.block.max_heat = Constraint(self.TIME,
                                                 self.REPR_DAYS, rule=_max_heat)

                self.block.mass_flow = Var(self.TIME,
                                           self.REPR_DAYS,
                                           within=NonNegativeReals)

                def _mass_ub(m, t, c):
                    return m.mass_flow[t, c] * (
                            1 + self.heat_var) * self.cp * (
                                   self.params['temperature_supply'].v() - self.params['temperature_return'].v()) >= \
                           m.heat_flow[t, c]

                def _mass_lb(m, t, c):
                    return m.mass_flow[t, c] * self.cp * (
                            self.params['temperature_supply'].v() - self.params['temperature_return'].v()) <= \
                           m.heat_flow[t, c]

                self.block.ineq_mass_lb = Constraint(self.TIME,
                                                     self.REPR_DAYS,
                                                     rule=_mass_lb)
                self.block.ineq_mass_ub = Constraint(self.TIME,
                                                     self.REPR_DAYS,
                                                     rule=_mass_ub)

        if not self.compiled:
            if self.repr_days is None:
                def _decl_upward_ramp(b, t):
                    if t == 0:
                        return Constraint.Skip
                    else:
                        return b.heat_flow[t] - b.heat_flow[t - 1] <= \
                               self.params[
                                   'ramp'].v() * self.params['time_step'].v()

                def _decl_downward_ramp(b, t):
                    if t == 0:
                        return Constraint.Skip
                    else:
                        return b.heat_flow[t - 1] - b.heat_flow[t] <= \
                               self.params[
                                   'ramp'].v() * self.params['time_step'].v()

                def _decl_upward_ramp_cost(b, t):
                    if t == 0:
                        return b.ramping_cost[t] == 0
                    else:
                        return b.ramping_cost[t] >= (
                                b.heat_flow[t] - b.heat_flow[t - 1]) * \
                               self.params[
                                   'ramp_cost'].v()

                def _decl_downward_ramp_cost(b, t):
                    if t == 0:
                        return Constraint.Skip
                    else:
                        return b.ramping_cost[t] >= (
                                b.heat_flow[t - 1] - b.heat_flow[t]) * \
                               self.params[
                                   'ramp_cost'].v()

                if self.params['ramp'].v() > 0 or self.params['ramp'].v() * \
                        self.params['time_step'].v() > self.params[
                    'Qmax'].v():
                    self.block.decl_upward_ramp = Constraint(self.TIME,
                                                             rule=_decl_upward_ramp)
                    self.block.decl_downward_ramp = Constraint(self.TIME,
                                                               rule=_decl_downward_ramp)
                if self.params['ramp_cost'].v() > 0:
                    self.block.decl_downward_ramp_cost = Constraint(self.TIME,
                                                                    rule=_decl_downward_ramp_cost)
                    self.block.decl_upward_ramp_cost = Constraint(self.TIME,
                                                                  rule=_decl_upward_ramp_cost)
            else:
                def _decl_upward_ramp(b, t, c):
                    if t == 0:
                        return Constraint.Skip
                    else:
                        return b.heat_flow[t, c] - b.heat_flow[t - 1, c] <= \
                               self.params[
                                   'ramp'].v() * self.params['time_step'].v()

                def _decl_downward_ramp(b, t, c):
                    if t == 0:
                        return Constraint.Skip
                    else:
                        return b.heat_flow[t - 1, c] - b.heat_flow[t, c] <= \
                               self.params[
                                   'ramp'].v() * self.params['time_step'].v()

                def _decl_upward_ramp_cost(b, t, c):
                    if t == 0:
                        return b.ramping_cost[t, c] == 0
                    else:
                        return b.ramping_cost[t, c] >= (
                                b.heat_flow[t, c] - b.heat_flow[t - 1, c]) * \
                               self.params[
                                   'ramp_cost'].v()

                def _decl_downward_ramp_cost(b, t, c):
                    if t == 0:
                        return Constraint.Skip
                    else:
                        return b.ramping_cost[t, c] >= (
                                b.heat_flow[t - 1, c] - b.heat_flow[t, c]) * \
                               self.params[
                                   'ramp_cost'].v()

                if self.params['ramp'].v() > 0 or self.params['ramp'].v() * \
                        self.params['time_step'].v() > self.params[
                    'Qmax'].v():
                    self.block.decl_upward_ramp = Constraint(self.TIME,
                                                             self.REPR_DAYS,
                                                             rule=_decl_upward_ramp)
                    self.block.decl_downward_ramp = Constraint(self.TIME,
                                                               self.REPR_DAYS,
                                                               rule=_decl_downward_ramp)
                if self.params['ramp_cost'].v() > 0:
                    self.block.decl_downward_ramp_cost = Constraint(
                        self.TIME, self.REPR_DAYS,
                        rule=_decl_downward_ramp_cost)
                    self.block.decl_upward_ramp_cost = Constraint(
                        self.TIME,
                        self.REPR_DAYS,
                        rule=_decl_upward_ramp_cost)

        self.compiled = True

    def get_ramp_cost(self, t, c=None):
        if c is None:
            return self.block.ramping_cost[t]
        else:
            return self.block.ramping_cost[t, c]

    def get_investment_cost(self):
        """
        Get investment cost of variable producer as a function of the nominal power rating.

        :return: Cost in EUR
        """
        return self.params['cost_inv'].v(self.params['Qmax'].v())

    def obj_energy(self):
        """
        Generator for energy objective variables to be summed
        Unit: kWh (primary energy)

        :return:
        """
        eta = self.block.COP
        pef = self.params['PEF_elec']

        if self.repr_days is None:
            return sum(pef.v(t) / eta[t] * (self.get_heat(t)) * self.params[
                'time_step'].v() / 3600 / 1000 for t in self.TIME)
        else:
            return sum(self.repr_count[c] * pef.v(t, c) / eta[t, c] * (self.get_heat(t, c)) *
                       self.params[
                           'time_step'].v() / 3600 / 1000 for t in self.TIME for
                       c in self.REPR_DAYS)

    def obj_fuel_cost(self):
        """
        Generator for cost objective variables to be summed
        Unit: euro

        :return:
        """
        cost = self.params[
            'cost_elec']  # cost consumed heat source (fuel/electricity)
        eta = self.block.COP
        if self.repr_days is None:
            return sum(cost.v(t) / eta[t] * self.get_heat(t) / 3600 * self.params[
                'time_step'].v() / 1000 for t in self.TIME)
        else:
            return sum(self.repr_count[c] * cost.v(t, c) / eta[t, c] *
                       self.get_heat(t, c) / 3600 * self.params[
                           'time_step'].v() / 1000 for t in self.TIME for c in
                       self.REPR_DAYS)

    def obj_cost_ramp(self):
        """
        Generator for cost objective variables to be summed
        Unit: euro

        :return:
        """
        cost = self.params[
            'cost_elec']  # cost consumed heat source (fuel/electricity)
        eta = self.block.COP

        if self.repr_days is None:
            return sum(self.get_ramp_cost(t) + cost.v(t) / eta[t] *
                       self.get_heat(t)
                       / 3600 * self.params['time_step'].v() / 1000 for t in
                       self.TIME)
        else:
            return sum(self.repr_count[c] * (self.get_ramp_cost(t, c) + cost.v(
                t, c) / eta[t, c] * self.get_heat(t, c) / 3600 * self.params['time_step'].v() / 1000) for t in self.TIME
                       for c in self.REPR_DAYS)

    def obj_co2(self):
        """
        Generator for CO2 objective variables to be summed
        Unit: kg CO2

        :return:
        """

        eta = self.block.COP
        co2 = self.params['CO2_elec']  # CO2 emission per kWh of heat source (fuel/electricity)
        if self.repr_days is None:
            return sum(co2.v(t) / eta[t] * self.get_heat(t) * self.params[
                'time_step'].v() / 3600 / 1000 for t in self.TIME)
        else:
            return sum(self.repr_count[c] * co2.v(t, c) / eta[t, c] * self.get_heat(t, c) *
                       self.params[
                           'time_step'].v() / 3600 / 1000 for t in self.TIME for
                       c in
                       self.REPR_DAYS)

    def get_known_mflo(self, t, start_time):
        return 0

    def obj_co2_cost(self):
        """
        Generator for CO2 cost objective variables to be summed
        Unit: euro

        :return:
        """

        eta = self.block.COP
        co2 = self.params[
            'CO2_elec']  # CO2 emission per kWh of heat source (fuel/electricity)
        co2_price = self.params['CO2_price']

        if self.repr_days is None:
            return sum(
                co2_price.v(t) * co2.v(t) / eta[t] * self.get_heat(t) * self.params[
                    'time_step'].v() / 3600 / 1000 for t in
                self.TIME)
        else:
            return sum(
                co2_price.v(t, c) * co2.v(t, c) / eta[t, c] * self.get_heat(t, c
                                                                            ) * self.params[
                    'time_step'].v() / 3600 / 1000 for t in
                self.TIME for c in self.REPR_DAYS)


class GeothermalHeating(VariableComponent):
    def __init__(self, name, temperature_driven=False, heat_var=0.05, repr_days=None):
        """
                Class that describes a variable producer

                :param name: Name of the building
                """

        if temperature_driven:
            raise (ValueError('GeothermalHeating plant is not yet compatible with temperature driven models.'))

        VariableComponent.__init__(self,
                                   name=name,
                                   direction=1,
                                   temperature_driven=temperature_driven,
                                   heat_var=heat_var,
                                   repr_days=repr_days)

        self.params = self.create_params()

        self.logger = logging.getLogger('modesto.components.GeothermalHeating')
        self.logger.info('Initializing GeothermalHeating {}'.format(name))

        self.Qmax = None
        self.COP = None

    def create_params(self):

        params = VariableComponent.create_params(self)
        params.update({
            'cost_inv': SeriesParameter('cost_inv',
                                        description='Investment cost as a function of Qmax',
                                        unit='EUR',
                                        unit_index='W',
                                        val=1.6
                                        ),
            'lifespan': DesignParameter('lifespan', unit='y', description='Economic life span in years',
                                        mutable=False, val=25),  # 15y for CHP
            'fix_maint': DesignParameter('fix_maint', unit='-',
                                         description='Annual maintenance cost as a fixed proportion of the investment',
                                         mutable=False, val=0.025
                                         # Value from DEA: 37k EUR/MW on 1.6M EUR/MW investment
                                         ),
            'temperature_supply': DesignParameter('temperature_supply', unit='K',
                                                  description='Supply temperature to the network', mutable=False),
            'temperature_return': DesignParameter('temperature_return', unit='K',
                                                  description='Return temperature from the network', mutable=False),
            'PEF_elec': UserDataParameter('PEF_elec',
                                          'Factor to convert heat source to primary energy',
                                          '-'),
            'CO2_elec': UserDataParameter('CO2_elec',
                                          'amount of CO2 released when using primary energy source',
                                          'kg/kWh'),
            'cost_elec': UserDataParameter('cost_elec',
                                           'cost of fuel to generate heat',
                                           'euro/kWh'),
            'Qnom': DesignParameter('Qnom',
                                    'Nominal heat from geothermal well (heat pump will increase this)',
                                    'W',
                                    mutable=True),
            'CO2_price': UserDataParameter('CO2_price',
                                           'CO2 price',
                                           'euro/kg CO2')
        })

        return params

    def compile(self, model, start_time):
        """
        Build the structure of a producer model

        :return:
        """
        VariableComponent.compile(self, model, start_time)

        self.Qmax, self.COP = ut.geothermal_cop(self.params['temperature_supply'].v(),
                                                self.params['temperature_return'].v(),
                                                273.15 + 70,
                                                273.15 + 15,
                                                Q_geo=self.params['Qnom'].v())

        if not self.compiled:
            self.block.Qmax = Param(initialize=self.Qmax, mutable=True)
            if self.repr_days is None:
                self.block.mass_flow = Var(self.TIME, within=NonNegativeReals)
                self.block.heat_flow = Var(self.TIME, within=NonNegativeReals)

                self.block.modulation = Var(self.DAYS, within=NonNegativeReals, bounds=(0, 1))
                steps_per_day = len(self.TIME) / len(self.DAYS)

                def _mass_ub(m, t):
                    return m.mass_flow[t] * (
                            1 + self.heat_var) * self.cp * (self.params['temperature_supply'].v() - self.params[
                        'temperature_return'].v()) >= m.heat_flow[t]

                def _mass_lb(m, t):
                    return m.mass_flow[t] * self.cp * (
                            self.params['temperature_supply'].v() - self.params['temperature_return'].v()) <= \
                           m.heat_flow[t]

                def _heat(m, t):
                    return m.heat_flow[t] == m.Qmax*m.modulation[t//steps_per_day]

                self.block.ineq_mass_lb = Constraint(self.TIME, rule=_mass_lb)
                self.block.ineq_mass_ub = Constraint(self.TIME, rule=_mass_ub)
                self.block.eq_heat = Constraint(self.TIME, rule=_heat)
            else:
                self.block.mass_flow = Var(self.TIME,
                                           self.REPR_DAYS,
                                           within=NonNegativeReals)
                self.block.heat_flow = Var(self.TIME, self.REPR_DAYS,
                                           within=NonNegativeReals)
                self.block.modulation = Var(self.REPR_DAYS, within=NonNegativeReals, bounds=(0, 1))

                def _mass_ub(m, t, c):
                    return m.mass_flow[t, c] * (
                            1 + self.heat_var) * self.cp * (self.params['temperature_supply'].v() - self.params[
                        'temperature_return'].v()) >= m.heat_flow[t, c]

                def _mass_lb(m, t, c):
                    return m.mass_flow[t, c] * self.cp * (
                            self.params['temperature_supply'].v() - self.params['temperature_return'].v()) <= \
                           m.heat_flow[t, c]

                def _heat(m, t, c):
                    return m.heat_flow[t, c] == m.Qmax*m.modulation[c]

                self.block.ineq_mass_lb = Constraint(self.TIME, self.REPR_DAYS, rule=_mass_lb)
                self.block.ineq_mass_ub = Constraint(self.TIME, self.REPR_DAYS, rule=_mass_ub)
                self.block.eq_heat = Constraint(self.TIME, self.REPR_DAYS, rule=_heat)

        else:
            self.block.Qmax = self.Qmax

        self.compiled = True

    def get_investment_cost(self):
        """
        Get investment cost of variable producer as a function of the nominal power rating.

        :return: Cost in EUR
        """
        return self.params['cost_inv'].v(self.params['Qnom'].v())

    def obj_energy(self):
        """
        Generator for energy objective variables to be summed
        Unit: kWh (primary energy)

        :return:
        """

        eta = self.COP
        pef = self.params['PEF_elec']

        if self.repr_days is None:
            return 1 / eta * sum(self.get_heat(t) * pef.v(t) * self.params[
                'time_step'].v() / 3600 / 1000 for t in self.TIME)
        else:
            return 1 / eta * sum(self.get_heat(t, c) * pef.v(t, c) *
                                 self.repr_count[c] * self.params['time_step'].v() / 3600 / 1000 for t
                                 in self.TIME for c in
                                 self.REPR_DAYS)

    def obj_fuel_cost(self):
        """
        Generator for cost objective variables to be summed
        Unit: euro

        :return:
        """
        cost = self.params[
            'cost_elec']  # cost consumed heat source (fuel/electricity)
        eta = self.COP
        if self.repr_days is None:
            return sum(self.get_heat(t) * cost.v(t) / eta / 3600 * self.params[
                'time_step'].v() / 1000 for t in self.TIME)
        else:
            return sum(self.get_heat(t, c) * self.repr_count[c] * cost.v(t, c) / eta / 3600 * self.params[
                'time_step'].v() / 1000 for t in self.TIME for c in
                       self.REPR_DAYS)

    def obj_co2(self):
        """
        Generator for CO2 objective variables to be summed
        Unit: kg CO2

        :return:
        """
        # TODO this needs to be checked
        eta = self.COP
        co2 = self.params['CO2_elec']  # CO2 emission per kWh of heat source (fuel/electricity)
        if self.repr_days is None:
            return sum(co2.v(t) / eta * self.get_heat(t) * self.params[
                'time_step'].v() / 3600 / 1000 for t in self.TIME)
        else:
            return sum(self.repr_count[c] * co2.v(t, c) / eta * self.get_heat(t, c) *
                       self.params[
                           'time_step'].v() / 3600 / 1000 for t in self.TIME for c in self.REPR_DAYS)

    def obj_co2_cost(self):
        """
        Generator for CO2 cost objective variables to be summed
        Unit: euro

        :return:
        """
        # TODO check this
        eta = self.COP
        co2 = self.params[
            'CO2_elec']  # CO2 emission per kWh of heat source (fuel/electricity)
        co2_price = self.params['CO2_price']

        if self.repr_days is None:
            return sum(
                co2_price.v(t) * co2.v(t) / eta * self.get_heat(t) * self.params[
                    'time_step'].v() / 3600 / 1000 for t in
                self.TIME)
        else:
            return sum(
                co2_price.v(t, c) * co2.v(t, c) / eta * self.get_heat(t, c) * self.params[
                    'time_step'].v() / 3600 / 1000 for t in
                self.TIME for c in self.REPR_DAYS)


class SolarThermalCollector(VariableComponent):
    def __init__(self, name, temperature_driven=False, heat_var=0.15,
                 repr_days=None):
        """
        Solar thermal collector. Default parameters for Arcon SunMark HT-SolarBoost 35/10.

        modesto parameters
        ------------------

        - area: surface area of collectors (gross) [m2]
        - temperature_supply: supply temperature to network [K]
        - temperature_return: return temperature from network [K]
        - solar_profile: Solar irradiance (direct and diffuse) on a tilted surface as a function of time [W/m2]
        - cost_inv: investment cost in function of installed area [EUR/m2]
        - eta_0: optical efficiency (EN 12975) [-]
        - a_1: first degree efficiency factor [W/m2K]
        - a_2: second degree efficiency factor [W/m2K2]
        - Te: ambient temperature [K]


        :param name: Name of the solar panel
        :param temperature_driven: Boolean that denotes if the temperatures are allowed to vary (fixed mass flow rates)
        :param heat_var: Relative variation allowed in nominal delta_T
        """
        VariableComponent.__init__(self, name=name,
                                   direction=1,
                                   temperature_driven=temperature_driven,
                                   heat_var=heat_var,
                                   repr_days=repr_days)

        self.params = self.create_params()

        self.logger = logging.getLogger('modesto.components.SolThermCol')
        self.logger.info('Initializing SolarThermalCollector {}'.format(name))

    def create_params(self):
        params = Component.create_params(self)

        params.update({
            'area': DesignParameter('area', 'Surface area of panels', 'm2',
                                    mutable=True),
            'temperature_supply': DesignParameter('temperature_supply',
                                                  'Outlet temperature of the solar thermal panel, input to the network',
                                                  'K', mutable=False),
            'temperature_return': DesignParameter('temperature_return',
                                                  description='Inlet temperature of the panel. Input from the network.',
                                                  unit='K',
                                                  mutable=False),
            'solar_profile': UserDataParameter(name='solar_profile',
                                               description='Maximum heat generation per unit area of the solar panel',
                                               unit='W/m2'),
            'cost_inv': SeriesParameter(name='cost_inv',
                                        description='Investment cost in function of installed area',
                                        unit='EUR',
                                        unit_index='m2',
                                        val=250),
            'eta_0': DesignParameter(name='eta_0',
                                     description='Optical efficiency of solar panel, EN 12975',
                                     unit='-',
                                     mutable=True,
                                     val=0.839),
            'a_1': DesignParameter(name='a_1',
                                   description='First degree efficiency factor',
                                   unit='W/m2K',
                                   mutable=True,
                                   val=2.46),
            'a_2': DesignParameter(name='a_2',
                                   description='Second degree efficiency factor',
                                   unit='W/m2K2',
                                   mutable=True,
                                   val=0.0197),
            'Te': WeatherDataParameter('Te',
                                       'Ambient temperature',
                                       'K'),
            # Average cost/m2 from SDH fact sheet, Sorensen et al., 2012
            # see http://solar-district-heating.eu/Portals/0/Factsheets/SDH-WP3-D31-D32_August2012.pdf
            'lifespan': DesignParameter('lifespan', unit='y', description='Economic life span in years',
                                        mutable=False, val=20),
            'fix_maint': DesignParameter('fix_maint', unit='-',
                                         description='Annual maintenance cost as a fixed proportion of the investment',
                                         mutable=False, val=0.05)  # TODO find statistics
        })

        params['solar_profile'].change_value(ut.read_time_data(datapath,
                                                               name='RenewableProduction/GlobalRadiation.csv',
                                                               expand=False)['0_40'])
        return params

    def compile(self, model, start_time):
        """
        Compile this component's equations

        :param model: The optimization model
        :param block: The component model object
        :param pd.Timestamp start_time: Start time of optimization horizon.
        :return:
        """
        Component.compile(self, model, start_time)

        solar_profile = self.params['solar_profile']

        eta_0 = self.params['eta_0'].v()
        a_1 = self.params['a_1'].v()
        a_2 = self.params['a_2'].v()
        T_m = 0.5 * (self.params['temperature_supply'].v() + self.params['temperature_return'].v())
        Te = self.params['Te']
        if self.compiled:
            if self.repr_days is None:
                for t in self.TIME:
                    self.block.heat_flow_max[t] = self.params['area'].v() * max(0, solar_profile.v(t) * eta_0 - a_1 * (
                            T_m - Te.v(t)) - a_2 * (T_m - Te.v(t)) ** 2)
            else:
                for t in self.TIME:
                    for c in self.REPR_DAYS:
                        self.block.heat_flow_max[t, c] = self.params['area'].v() * max(
                            0, solar_profile.v(t, c) * eta_0 - a_1 * (T_m - Te.v(t, c)) - a_2 * (T_m - Te.v(t, c)) ** 2)

        else:
            if self.repr_days is None:
                def _heat_flow_max(m, t):
                    return self.params['area'].v() * max(0, solar_profile.v(t) * eta_0 - a_1 * (
                            T_m - Te.v(t)) - a_2 * (T_m - Te.v(t)) ** 2)

                self.block.heat_flow_max = Param(self.TIME, rule=_heat_flow_max,
                                                 mutable=True)
                self.block.heat_flow = Var(self.TIME, within=NonNegativeReals)
                self.block.heat_flow_curt = Var(self.TIME,
                                                within=NonNegativeReals)

                self.block.mass_flow = Var(self.TIME)

                # Equations

                def _heat_bal(m, t):
                    return m.heat_flow[t] + m.heat_flow_curt[t] == m.heat_flow_max[t]

                def _mass_lb(m, t):
                    return m.mass_flow[t] >= m.heat_flow[
                        t] / self.cp / (self.params['temperature_supply'].v() - self.params[
                        'temperature_return'].v()) / (1 + self.heat_var)

                def _mass_ub(m, t):
                    return m.mass_flow[t] <= m.heat_flow[
                        t] / self.cp / (self.params['temperature_supply'].v() - self.params['temperature_return'].v())

                self.block.eq_heat_bal = Constraint(self.TIME, rule=_heat_bal)
                self.block.eq_mass_lb = Constraint(self.TIME, rule=_mass_lb)
                self.block.eq_mass_ub = Constraint(self.TIME, rule=_mass_ub)
            else:
                def _heat_flow_max(m, t, c):
                    return self.params['area'].v() * max(0, solar_profile.v(t, c) * eta_0 - a_1 * (
                            T_m - Te.v(t, c)) - a_2 * (T_m - Te.v(t, c)) ** 2)

                self.block.heat_flow_max = Param(self.TIME, self.REPR_DAYS,
                                                 rule=_heat_flow_max,
                                                 mutable=True)
                self.block.heat_flow = Var(self.TIME,
                                           self.REPR_DAYS,
                                           within=NonNegativeReals)
                self.block.heat_flow_curt = Var(self.TIME, self.REPR_DAYS,
                                                within=NonNegativeReals)

                self.block.mass_flow = Var(self.TIME, self.REPR_DAYS)

                # Equations

                def _heat_bal(m, t, c):
                    return m.heat_flow[t, c] + m.heat_flow_curt[t, c] == m.heat_flow_max[t, c]

                def _mass_lb(m, t, c):
                    return m.mass_flow[t, c] >= m.heat_flow[
                        t, c] / self.cp / (self.params['temperature_supply'].v() - self.params[
                        'temperature_return'].v()) / (1 + self.heat_var)

                def _mass_ub(m, t, c):
                    return m.mass_flow[t, c] <= m.heat_flow[
                        t, c] / self.cp / (
                                   self.params['temperature_supply'].v() - self.params['temperature_return'].v())

                self.block.eq_heat_bal = Constraint(self.TIME,
                                                    self.REPR_DAYS,
                                                    rule=_heat_bal)
                self.block.eq_mass_lb = Constraint(self.TIME,
                                                   self.REPR_DAYS,
                                                   rule=_mass_lb)
                self.block.eq_mass_ub = Constraint(self.TIME,
                                                   self.REPR_DAYS,
                                                   rule=_mass_ub)

        self.compiled = True

    def get_investment_cost(self):
        """
        Return investment cost of solar thermal collector for the installed area.

        :return: Investment cost in EUR
        """

        return self.params['cost_inv'].v(self.params['area'].v())


class StorageFixed(FixedProfile):
    def __init__(self, name, temperature_driven, repr_days=None):
        """
        Class that describes a fixed storage

        :param name: Name of the building
        :param pd.Timestamp start_time: Start time of optimization horizon.
        """
        FixedProfile.__init__(self,
                              name=name,
                              direction=-1,
                              temperature_driven=temperature_driven,
                              repr_days=repr_days)


class StorageVariable(VariableComponent):
    def __init__(self, name, temperature_driven=False, heat_var=0.15,
                 repr_days=None):
        """
        Class that describes a variable storage

        :param name: Name of the building
        :param temperature_driven:
        :param heat_var: Relative variation allowed in delta_T
        """

        VariableComponent.__init__(self,
                                   name=name,
                                   direction=-1,
                                   temperature_driven=temperature_driven,
                                   heat_var=heat_var,
                                   repr_days=repr_days)

        self.params = self.create_params()
        self.max_en = 0
        self.max_mflo = None
        self.min_mflo = None
        self.mflo_use = None
        self.volume = None
        self.dIns = None
        self.kIns = None

        self.ar = None

        self.temp_diff = None

        self.UAs = None
        self.UAt = None
        self.UAb = None
        self.tau = None

        self.temp_sup = None
        self.temp_ret = None

    def create_params(self):

        params = Component.create_params(self)

        params.update({
            'temperature_supply': DesignParameter('temperature_supply',
                                                  'High temperature in tank',
                                                  'K',
                                                  mutable=False),
            'temperature_return': DesignParameter('temperature_return',
                                                  'Low temperature in tank',
                                                  'K',
                                                  mutable=False),
            'mflo_max': DesignParameter('mflo_max',
                                        'Maximal mass flow rate to and from storage vessel',
                                        'kg/s',
                                        mutable=True),
            'mflo_min': DesignParameter('mflo_min',
                                        'Minimal mass flow rate to and from storage vessel',
                                        'kg/s',
                                        mutable=True),
            'volume': DesignParameter('volume',
                                      'Storage volume',
                                      'm3',
                                      mutable=True),
            'stor_type': DesignParameter('stor_type',
                                         'Pit (0) or tank (1)',
                                         '-',
                                         mutable=False),
            'heat_stor': StateParameter(name='heat_stor',
                                        description='Heat stored in the thermal storage unit',
                                        unit='kWh',
                                        init_type='fixedVal',
                                        slack=False),
            'mflo_use': UserDataParameter(name='mflo_use',
                                          description='Use of warm water stored in the tank, replaced by cold water, e.g. DHW. standard is 0',
                                          unit='kg/s'),
            'cost_inv': SeriesParameter(name='cost_inv',
                                        description='Investment cost as a function of storage volume',
                                        unit='EUR',
                                        unit_index='m3'),
            'Te': WeatherDataParameter('Te',
                                       'Ambient temperature',
                                       'K'),
            'Tg': WeatherDataParameter('Tg',
                                       'Ground temperature',
                                       'K'),
            'mult': DesignParameter(name='mult',
                                    description='Multiplication factor indicating number of DHW tanks',
                                    unit='-',
                                    val=1,
                                    mutable=True),
            'lifespan': DesignParameter('lifespan', unit='y', description='Economic life span in years',
                                        mutable=False, val=20),
            'fix_maint': DesignParameter('fix_maint', unit='-',
                                         description='Annual maintenance cost as a fixed proportion of the investment',
                                         mutable=False, val=0.015)
        })

        return params

    def calculate_static_parameters(self):
        """
        Calculate static parameters and assign them to this object for later use in equations.

        :return:
        """

        self.max_mflo = self.params['mflo_max'].v()
        self.min_mflo = self.params['mflo_min'].v()
        self.mflo_use = self.params['mflo_use'].v()
        self.volume = self.params['volume'].v()
        self.stor_type = self.params['stor_type'].v()

        if self.stor_type == 0:  # Pit storage
            h = (3 * self.volume / 151) ** (1 / 3)  # height of pit with square floorplan
            a_t = 9 * h
            a_b = 5 * h  # bottom width such that wall inclination is 1 in 2 (27deg)

            A_t = a_t ** 2
            A_b = a_b ** 2
            A_s = 28 * 5 ** (1 / 2) * h * 2

            lam_i = 0.104
            lam_sand = 0.5

            d_i = 0.24
            d_sand = 2
            self.UAt = A_t * lam_i / d_i
            self.UAb = A_b * lam_sand / d_sand

            self.UAs = A_s * lam_sand / d_sand

        elif self.stor_type == 1:  # Tank storage
            # Geometrical calculations
            a = (4 * self.volume / pi) ** (1 / 3)  # Width of tank = height (AR=1)

            Atb = a ** 2 / 4 * pi  # Top/bottom surface of tank
            As = a ** 2 * pi
            # Heat transfer coefficients

            lam_i = 0.095
            lam_concr = 1.63

            d_i = 0.3
            d_concr = 0.5
            self.UAt = Atb * 1 / (d_concr / lam_concr + d_i / lam_i)
            self.UAb = self.UAt
            self.UAs = a * 2 * pi * 1 / (log((a + 2 * d_concr) / a) / lam_concr + log(
                (a + 2 * d_concr + 2 * d_i) / (a + 2 * d_concr)) / lam_i)

        else:
            raise ValueError('Storage type should be 0 (pit) or 1 (tank). In {}'.format(self.name))

        self.temp_diff = self.params['temperature_supply'].v() - self.params['temperature_return'].v()
        assert (
                self.temp_diff > 0), 'Temperature difference should be positive.'

        self.temp_sup = self.params['temperature_supply'].v()
        self.temp_ret = self.params['temperature_return'].v()
        self.max_en = self.volume * self.cp * self.temp_diff * self.rho / 1000 / 3600

        # Time constant
        self.tau = self.volume * 1000 * self.cp / self.UAs

    def common_declarations(self):
        """
        Shared definitions between StorageVariable and StorageCondensed.

        :return:
        """
        # Fixed heat loss
        Te = self.params['Te'].v()
        Tg = self.params['Tg'].v()

        if self.compiled:
            self.block.max_en = self.max_en
            self.block.UAs = self.UAs
            self.block.UAt = self.UAt
            self.block.UAb = self.UAb
            self.block.exp_ttau = exp(-self.params['time_step'].v() / self.tau)

            for t in self.TIME:
                self.block.heat_loss_ct[t] = self.UAs * (self.temp_ret - (Te[t] + Tg[t]) / 2) + self.UAt * (
                        self.temp_sup - Te[t]) + self.UAb * (self.temp_ret - Tg[t])
        else:
            self.block.max_en = Param(mutable=True, initialize=self.max_en)
            self.block.UAs = Param(mutable=True, initialize=self.UAs)
            self.block.UAt = Param(mutable=True, initialize=self.UAt)
            self.block.UAb = Param(mutable=True, initialize=self.UAb)

            self.block.exp_ttau = Param(mutable=True, initialize=exp(
                -self.params['time_step'].v() / self.tau))

            def _heat_loss_ct(b, t):
                return self.UAs * (self.temp_ret - (Te[t] + Tg[t]) / 2) + \
                       self.UAt * (self.temp_sup - Te[t]) + \
                       self.UAb * (self.temp_ret - Tg[t])

            self.block.heat_loss_ct = Param(self.TIME, rule=_heat_loss_ct,
                                            mutable=True)

            ############################################################################################
            # Initialize variables
            #       with upper and lower bounds

            mflo_bounds = (self.block.mflo_min, self.block.mflo_max)

            # In/out
            self.block.mass_flow = Var(self.TIME, bounds=mflo_bounds)
            self.block.heat_flow = Var(self.TIME)

    def compile(self, model, start_time):
        """
        Compile this model

        :param model: top optimization model with TIME and Te variable
        :param start_time: Start time of the optimization
        :return:
        """

        if self.repr_days is not None:
            raise AttributeError('StorageVariable cannot be used in '
                                 'combination with representative days')

        self.calculate_static_parameters()

        ############################################################################################
        # Initialize block

        Component.compile(self, model, start_time)

        self.common_declarations()

        if not self.compiled:
            # Internal
            self.block.heat_stor = Var(self.X_TIME)  # , bounds=(
            # 0, self.volume * self.cp * 1000 * self.temp_diff))
            self.block.soc = Var(self.X_TIME)

            #############################################################################################
            # Equality constraints

            self.block.heat_loss = Var(self.TIME)

            def _eq_heat_loss(b, t):
                return b.heat_loss[t] == (1 - b.exp_ttau) * b.heat_stor[
                    t] * 1000 * 3600 / self.params[
                           'time_step'].v() + b.heat_loss_ct[t]

            self.block.eq_heat_loss = Constraint(self.TIME, rule=_eq_heat_loss)

            # State equation
            def _state_eq(b, t):  # in kWh
                return b.heat_stor[t + 1] == b.heat_stor[t] + self.params[
                    'time_step'].v() / 3600 * (
                               b.heat_flow[t] / b.mult - b.heat_loss[t]) / 1000 \
                       - (self.mflo_use[t] * self.cp * (
                        self.params['temperature_supply'].v() - self.params['temperature_return'].v())) / 1000 / 3600

                # self.tau * (1 - exp(-self.params['time_step'].v() / self.tau)) * (b.heat_flow[t] -b.heat_loss_ct[t])

            # SoC equation
            def _soc_eq(b, t):
                return b.soc[t] == b.heat_stor[t] / b.max_en * 100

            self.block.state_eq = Constraint(self.TIME, rule=_state_eq)
            self.block.soc_eq = Constraint(self.X_TIME, rule=_soc_eq)

            #############################################################################################
            # Inequality constraints

            def _ineq_soc_l(b, t):
                return 0 <= b.soc[t]

            def _ineq_soc_u(b, t):
                return b.soc[t] <= 100

            self.block.ineq_soc_l = Constraint(self.X_TIME, rule=_ineq_soc_l)
            self.block.ineq_soc_u = Constraint(self.X_TIME, rule=_ineq_soc_u)

            #############################################################################################
            # Initial state

            heat_stor_init = self.params['heat_stor'].init_type
            if heat_stor_init == 'free':
                pass
            elif heat_stor_init == 'cyclic':
                def _eq_cyclic(b):
                    return b.heat_stor[0] == b.heat_stor[self.X_TIME[-1]]

                self.block.eq_cyclic = Constraint(rule=_eq_cyclic)
            else:  # Fixed initial
                def _init_eq(b):
                    return b.heat_stor[0] == self.params['heat_stor'].v()

                self.block.init_eq = Constraint(rule=_init_eq)

            ## Mass flow and heat flow link
            def _heat_bal(b, t):
                return self.cp * b.mass_flow[t] * (
                        self.params['temperature_supply'].v() - self.params['temperature_return'].v()) == \
                       b.heat_flow[t]

            ## leq allows that heat losses in the network are supplied from storage tank only when discharging.
            ## In charging mode, this will probably not be used.

            self.block.heat_bal = Constraint(self.TIME, rule=_heat_bal)

            self.logger.info(
                'Optimization model Storage {} compiled'.format(self.name))

        self.compiled = True

    def get_heat_stor(self):
        """
        Return initial heat storage state value

        :return:
        """
        return self.block.heat_stor

    def get_investment_cost(self):
        """
        Return investment cost of the storage unit, expressed in terms of equivalent water volume.

        :return: Investment cost in EUR
        """

        return self.params['cost_inv'].v(self.volume)


class StorageCondensed(StorageVariable):
    def __init__(self, name, temperature_driven=False, repr_days=None):
        """
        Variable storage model. In this model, the state equation are condensed into one single equation. Only the initial
            and final state remain as a parameter. This component is also compatible with a representative period
            presentation, in which the control actions are repeated for a given number of iterations, while the storage
            state can change.
        The heat losses are taken into account exactly in this model.

        :param name: name of the component
        :param temperature_driven: Parameter that defines if component is temperature driven. This component can only be
            used in non-temperature-driven optimizations.
        """
        if repr_days is not None:
            raise AttributeError('StorageCondensed is not compatible with '
                                 'representative days.')
        StorageVariable.__init__(self, name=name,
                                 temperature_driven=temperature_driven)

        self.N = None  # Number of flow time steps
        self.R = None  # Number of repetitions
        self.params['reps'] = DesignParameter(name='reps',
                                              description='Number of times the representative period should be repeated. Default 1.',
                                              unit='-', val=1)
        self.params['heat_stor'].change_init_type('free')
        self.heat_loss_coeff = None

    def set_reps(self, num_reps):
        """
        Set number of repetitions

        :param num_reps:
        :return:
        """
        self.params['reps'].change_value(num_reps)

    def compile(self, model, start_time):
        """
        Compile this unit. Equations calculate the final state after the specified number of repetitions.

        :param model: Top level model
        :param block: Component model object
        :param start_time: Start tim of the optimization
        :return:
        """
        self.calculate_static_parameters()

        ############################################################################################
        # Initialize block

        Component.compile(self, model, start_time)

        self.common_declarations()

        if not self.compiled:
            self.block.heat_stor_init = Var(domain=NonNegativeReals)
            self.block.heat_stor_final = Var(domain=NonNegativeReals)

            self.N = len(self.TIME)
            self.R = self.params['reps'].v()  # Number of repetitions in total

            self.block.reps = Set(initialize=range(self.R))

            self.block.heat_stor = Var(self.X_TIME, self.block.reps)
            self.block.soc = Var(self.X_TIME, self.block.reps,
                                 domain=NonNegativeReals)

            R = self.R

            def _state_eq(b, t, r):
                tlast = self.X_TIME[-1]
                if r == 0 and t == 0:
                    return b.heat_stor[0, 0] == b.heat_stor_init
                elif t == 0:
                    return b.heat_stor[t, r] == b.heat_stor[tlast, r - 1]
                else:
                    return b.heat_stor[t, r] == b.exp_ttau * b.heat_stor[
                        t - 1, r] + (
                                   b.heat_flow[t - 1] / b.mult - b.heat_loss_ct[
                               t - 1]) * self.params[
                               'time_step'].v() / 3600 / 1000

            self.block.state_eq = Constraint(self.X_TIME, self.block.reps,
                                             rule=_state_eq)
            self.block.final_eq = Constraint(
                expr=self.block.heat_stor[
                         self.X_TIME[-1], R - 1] == self.block.heat_stor_final)

            # SoC equation
            def _soc_eq(b, t, r):
                return b.soc[t, r] == b.heat_stor[t, r] / b.max_en * 100

            self.block.soc_eq = Constraint(self.X_TIME, self.block.reps,
                                           rule=_soc_eq)

            def _limit_initial_repetition_l(b, t):
                return 0 <= b.soc[t, 0]

            def _limit_initial_repetition_u(b, t):
                return b.soc[t, 0] <= 100

            def _limit_final_repetition_l(b, t):
                return 0 <= b.heat_stor[t, R - 1]

            def _limit_final_repetition_u(b, t):
                return b.heat_stor[t, R - 1] <= 100

            self.block.limit_init_l = Constraint(self.X_TIME,
                                                 rule=_limit_initial_repetition_l)
            self.block.limit_init_u = Constraint(self.X_TIME,
                                                 rule=_limit_initial_repetition_u)

            if R > 1:
                self.block.limit_final_l = Constraint(self.TIME,
                                                      rule=_limit_final_repetition_l)
                self.block.limit_final_u = Constraint(self.TIME,
                                                      rule=_limit_final_repetition_u)

            init_type = self.params['heat_stor'].init_type
            if init_type == 'free':
                pass
            elif init_type == 'cyclic':
                self.block.eq_cyclic = Constraint(
                    expr=self.block.heat_stor_init == self.block.heat_stor_final)

            else:
                self.block.init_eq = Constraint(
                    expr=self.block.heat_stor_init == self.params[
                        'heat_stor'].v())

            ## Mass flow and heat flow link
            def _heat_bal(b, t):
                return self.cp * b.mass_flow[t] * (
                        self.params['temperature_supply'].v() - self.params['temperature_return'].v()) == \
                       b.heat_flow[t]

            self.block.heat_bal = Constraint(self.TIME, rule=_heat_bal)

            self.logger.info(
                'Optimization model StorageCondensed {} compiled'.format(
                    self.name))

        self.compiled = True

    def get_heat_stor(self):
        """
        Calculate stored heat during repetition r and time step n. These parameters are zero-based, so the first time
        step of the first repetition has identifiers r=0 and n=0. If no parameters are specified, the state trajectory
        is calculated.

        :param repetition: Number of repetition current time step is in. First representative period is 0.
        :param time: number of time step during current repetition.
        :return: single float if repetition and time are given, list of floats if not
        """
        out = []
        for r in self.block.reps:
            for n in self.X_TIME:
                if n > 0 or r == 0:
                    out.append(value(self.block.heat_stor[n, r]))

        return out

    def _xrn(self, r, n):
        """
        Formula to calculate storage state with repetition r and time step n

        :param r: repetition number (zero-based)
        :param n: time step number (zero-based)
        :return:
        """
        zH = self.heat_loss_coeff
        N = self.N
        R = self.R

        return zH ** (r * N + n) * self.block.heat_stor_init + sum(
            zH ** (i * R + n) for i in range(r)) * sum(
            zH ** (N - j - 1) * (
                    self.block.heat_flow[j] * self.params['time_step'].v() -
                    self.block.heat_loss_ct[
                        j] * self.time_step) / 3.6e6 for j in
            range(N)) + sum(
            zH ** (n - i - 1) * (
                    self.block.heat_flow[i] * self.params['time_step'].v() -
                    self.block.heat_loss_ct[
                        i] * self.time_step) / 3.6e6 for i in
            range(n))

    def get_heat_stor_init(self):
        return self.block.heat_stor_init

    def get_heat_stor_final(self):
        return self.block.heat_stor_final

    def get_soc(self):
        """
        Return state of charge list

        :return:
        """
        out = []
        for r in self.block.reps:
            for n in self.X_TIME:
                if n > 0 or r == 0:
                    out.append(value(self.block.soc[n, r]))

        return out

    def get_heat_loss(self):
        """
        Return heat losses

        :return:
        """
        out = []
        for r in self.block.reps:
            for n in self.TIME:
                out.append(value(self.block.heat_loss[n, r]))
        return out


class StorageRepr(StorageVariable):
    """
    Storage component that can be used with representative days

    """

    def __init__(self, name, temperature_driven=False, repr_days=None):
        """
        Variable storage model. In this model, the state equation are condensed into one single equation. Only the initial
            and final state remain as a parameter. This component is also compatible with a representative period
            presentation, in which the control actions are repeated for a given number of iterations, while the storage
            state can change.
        The heat losses are taken into account exactly in this model.

        :param name: name of the component
        :param temperature_driven: Parameter that defines if component is temperature driven. This component can only be
            used in non-temperature-driven optimizations.
        """
        if repr_days is None:
            raise AttributeError('StorageRepr only works with representative '
                                 'weeks')
        StorageVariable.__init__(self, name=name,
                                 temperature_driven=temperature_driven,
                                 repr_days=repr_days)

    def compile(self, model, start_time):
        """
        Compile this unit. Equations calculate the final state after the specified number of repetitions.

        :param model: Top level model
        :param block: Component model object
        :param start_time: Start tim of the optimization
        :return:
        """
        self.calculate_static_parameters()

        ############################################################################################
        # Initialize block

        Component.compile(self, model, start_time)

        ################
        # Declarations #
        ################

        Te = self.params['Te']
        Tg = self.params['Tg']

        if self.compiled:
            self.block.max_en = self.max_en
            self.block.UAs = self.UAs
            self.block.UAt = self.UAt
            self.block.UAb = self.UAb
            self.block.exp_ttau = exp(
                -self.params['time_step'].v() / self.tau)

            for t in self.TIME:
                for c in self.REPR_DAYS:
                    self.block.heat_loss_ct[t, c] = self.UAs * (
                            self.temp_ret - (Te.v(t, c) + Tg.v(t, c)) / 2) + self.UAt * (
                                                            self.temp_sup - Te.v(t, c)) + self.UAb * (
                                                            self.temp_ret - Tg.v(t, c))
        else:
            self.block.max_en = Param(mutable=True, initialize=self.max_en)
            self.block.UAs = Param(mutable=True, initialize=self.UAs)
            self.block.UAt = Param(mutable=True, initialize=self.UAt)
            self.block.UAb = Param(mutable=True, initialize=self.UAb)

            self.block.exp_ttau = Param(mutable=True, initialize=exp(
                -self.params['time_step'].v() / self.tau))

            def _heat_loss_ct(b, t, c):
                return self.UAs * (self.temp_ret - (Te.v(t, c) + Tg.v(t, c)) / 2) + \
                       self.UAt * (self.temp_sup - Te.v(t, c)) + self.UAb * (self.temp_ret - Tg.v(t, c))

            self.block.heat_loss_ct = Param(self.TIME, self.REPR_DAYS,
                                            rule=_heat_loss_ct,
                                            mutable=True)

            ############################################################################################
            # Initialize variables
            #       with upper and lower bounds

            mflo_bounds = (self.block.mflo_min, self.block.mflo_max)

            # In/out
            self.block.mass_flow = Var(self.TIME, self.REPR_DAYS,
                                       bounds=mflo_bounds)
            self.block.heat_flow = Var(self.TIME, self.REPR_DAYS)

            self.block.heat_stor_intra = Var(self.X_TIME, self.REPR_DAYS)
            # heat storage trajectory within representative day
            self.block.heat_stor_inter = Var(self.DAYS_OF_YEAR,
                                             bounds=(0, self.block.max_en))

            Ng = len(self.TIME)

            self.block.heat_stor_intra_max = Var(self.REPR_DAYS,
                                                 within=NonNegativeReals)
            self.block.heat_stor_intra_min = Var(self.REPR_DAYS,
                                                 within=NonPositiveReals)

            # Limit storage state
            def _max_intra_soc(b, t, c):
                return b.heat_stor_intra_max[c] >= b.heat_stor_intra[t, c]

            def _min_intra_soc(b, t, c):
                return b.heat_stor_intra_min[c] <= b.heat_stor_intra[t, c]

            self.block.ineq_max_intra_soc = Constraint(self.X_TIME,
                                                       self.REPR_DAYS,
                                                       rule=_max_intra_soc)
            self.block.ineq_min_intra_soc = Constraint(self.X_TIME,
                                                       self.REPR_DAYS,
                                                       rule=_min_intra_soc)

            def _max_soc_constraint(b, d):
                return b.heat_stor_inter[d] + b.heat_stor_intra_max[
                    self.repr_days[d]] <= b.max_en

            def _min_soc_constraint(b, d):
                return b.heat_stor_inter[d] * (b.exp_ttau) ** Ng + \
                       b.heat_stor_intra_min[self.repr_days[d]] >= 0

            self.block.ineq_max_soc = Constraint(self.DAYS_OF_YEAR,
                                                 rule=_max_soc_constraint)
            self.block.ineq_min_soc = Constraint(self.DAYS_OF_YEAR,
                                                 rule=_min_soc_constraint)

            # Link inter storage states
            def _inter_state_eq(b, d):
                if d == self.DAYS_OF_YEAR[-1]:  # Periodic boundary
                    return b.heat_stor_inter[self.DAYS_OF_YEAR[0]] == b.heat_stor_inter[self.DAYS_OF_YEAR[-1]] * (
                        b.exp_ttau) ** Ng + b.heat_stor_intra[
                               self.X_TIME[-1], self.repr_days[self.DAYS_OF_YEAR[-1]]]
                else:
                    return b.heat_stor_inter[d + 1] == b.heat_stor_inter[d] * (
                        b.exp_ttau) ** Ng + b.heat_stor_intra[
                               self.X_TIME[-1], self.repr_days[d]]

            self.block.eq_inter_state_eq = Constraint(self.DAYS_OF_YEAR,
                                                      rule=_inter_state_eq)

            # Link intra storage states
            def _intra_state_eq(b, t, c):
                return b.heat_stor_intra[t + 1, c] == b.heat_stor_intra[
                    t, c] * (b.exp_ttau) + self.params[
                           'time_step'].v() / 3600 * (
                               b.heat_flow[t, c] / b.mult - b.heat_loss_ct[
                           t, c]) / 1000

            self.block.eq_intra_states = Constraint(self.TIME, self.REPR_DAYS,
                                                    rule=_intra_state_eq)

            def _first_intra(b, c):
                return b.heat_stor_intra[0, c] == 0

            self.block.eq_first_intra = Constraint(self.REPR_DAYS,
                                                   rule=_first_intra)

            # SoC equation

            ## Mass flow and heat flow link
            def _heat_bal(b, t, c):
                return self.cp * b.mass_flow[t, c] * (
                        self.params['temperature_supply'].v() - self.params['temperature_return'].v()) == \
                       b.heat_flow[t, c]

            self.block.heat_bal = Constraint(self.TIME, self.REPR_DAYS,
                                             rule=_heat_bal)

            self.logger.info(
                'Optimization model StorageRepr {} compiled'.format(
                    self.name))

        self.compiled = True

    def get_heat_stor_inter(self, d, t):
        """
        Get inter heat storage on day d at time step t.

        :param d: Day of year, starting at 0
        :param t: time of day
        :return:
        """
        return self.block.heat_stor_inter[d] * self.block.exp_ttau ** t

    def get_heat_stor_intra(self, d, t):
        """
        Get intra heat storage for day of year d and time step of that day t

        :param d: Day of year, starting at 0
        :param t: hour of the day
        :return:
        """

        return self.block.heat_stor_intra[t, self.repr_days[d]]

    def get_result(self, name, index, state, start_time):
        if name in ['soc', 'heat_stor']:
            result = []

            for d in self.DAYS_OF_YEAR:
                for t in self.TIME:
                    result.append(value(self.get_heat_stor_inter(d, t) +
                                        self.get_heat_stor_intra(d, t)))
            result.append(value(self.get_heat_stor_inter(self.DAYS_OF_YEAR[-1], 24) +
                                self.get_heat_stor_intra(self.DAYS_OF_YEAR[-1], 24)))
            index = pd.DatetimeIndex(start=start_time,
                                     freq=str(
                                         self.params['time_step'].v()) + 'S',
                                     periods=len(result))
            if name is 'soc':
                return pd.Series(index=index, name=self.name + '.' + name,
                                 data=result) / self.max_en * 100
            if name is 'heat_stor':
                return pd.Series(index=index,
                                 name=self.name + '.' + name,
                                 data=result)
        elif name is 'heat_stor_inter':
            result = []

            for d in self.DAYS_OF_YEAR:
                result.append(value(self.get_heat_stor_inter(d, 0)))
            index = pd.DatetimeIndex(start=start_time,
                                     freq='1D',
                                     periods=365)
            return pd.Series(index=index, data=result,
                             name=self.name + '.heat_stor_inter')
        elif name is 'heat_loss':
            result = []
            for d in self.DAYS_OF_YEAR:
                for t in self.TIME:
                    result.append(value(self.block.heat_loss_ct[t, self.repr_days[d]] + 1000 * 3600 / self.params[
                        'time_step'].v() * (self.get_heat_stor_inter(d, t) + self.get_heat_stor_intra(d, t)) * (
                                                1 - self.block.exp_ttau)))
            index = pd.DatetimeIndex(start=start_time, freq=str(self.params['time_step'].v()) + 'S',
                                     periods=len(result))
            return pd.Series(index=index, data=result,
                             name=self.name + '.heat_loss')
        else:
            return super(StorageRepr, self).get_result(name, index, state,
                                                       start_time)


class ResidualHeat(VariableProfile):

    def __init__(self, name, temperature_driven=False, heat_var=0.15,
                 repr_days=None):
        """
        Class that describes an industrial residual heat producer

        :param name: Name of the building
        """

        VariableComponent.__init__(self,
                                   name=name,
                                   direction=1,
                                   temperature_driven=temperature_driven,
                                   heat_var=heat_var,
                                   repr_days=repr_days)

        self.params = self.create_params()

        self.logger = logging.getLogger('modesto.components.ResidualHeat')
        self.logger.info('Initializing ResidualHeat {}'.format(name))

    def is_heat_source(self):
        return True

    def create_params(self):
        """
        Initialize the parameters for this component

        :return:
        """
        params = Component.create_params(self)
        params.update({
            'heat_cost': DesignParameter('heat_cost',
                                         'cost per MWh of heat',
                                         'euro/MWh'),
            'Qmax': DesignParameter('Qmax',
                                    'Maximum possible heat output',
                                    'W',
                                    mutable=True),

        })

    def compile(self, model, start_time):
        """
        Compile this component.

        :param model:
        :param start_time:
        :return:
        """
        VariableComponent.compile(self, model, start_time)

        if not self.compiled:
            if self.repr_days is None:

                self.block.mass_flow = Var(self.TIME, within=NonNegativeReals)
                self.block.heat_flow = Var(self.TIME, within=NonNegativeReals)

                def _mass_ub(m, t):
                    return m.mass_flow[t] * (
                            1 + self.heat_var) * self.cp * (self.params['temperature_supply'].v() - self.params[
                        'temperature_return'].v()) >= m.heat_flow[t]

                def _mass_lb(m, t):
                    return m.mass_flow[t] * self.cp * (
                            self.params['temperature_supply'].v() - self.params['temperature_return'].v()) <= \
                           m.heat_flow[t]

                def _heat(m, t):
                    return m.heat_flow[t] <= m.Qmax

                self.block.ineq_mass_lb = Constraint(self.TIME, rule=_mass_lb)
                self.block.ineq_mass_ub = Constraint(self.TIME, rule=_mass_ub)
                self.block.ineq_heat = Constraint(self.TIME, rule=_heat)
            else:
                self.block.mass_flow = Var(self.TIME,
                                           self.REPR_DAYS,
                                           within=NonNegativeReals)
                self.block.heat_flow = Var(self.TIME, self.REPR_DAYS, within=NonNegativeReals)

                def _mass_ub(m, t, c):
                    return m.mass_flow[t, c] * (
                            1 + self.heat_var) * self.cp * (self.params['temperature_supply'].v() - self.params[
                        'temperature_return'].v()) >= m.heat_flow[t, c]

                def _mass_lb(m, t, c):
                    return m.mass_flow[t, c] * self.cp * (
                            self.params['temperature_supply'].v() - self.params['temperature_return'].v()) <= \
                           m.heat_flow[t, c]

                def _heat(m, t, c):
                    return m.heat_flow[t, c] <= m.Qmax

                self.block.ineq_mass_lb = Constraint(self.TIME, self.REPR_DAYS, rule=_mass_lb)
                self.block.ineq_mass_ub = Constraint(self.TIME, self.REPR_DAYS, rule=_mass_ub)
                self.block.ineq_heat = Constraint(self.TIME, self.REPR_DAYS, rule=_heat)

        self.compiled = True

    def obj_cost(self):

        if self.repr_days is None:
            return self.params['heat_cost'].v()/1000 * sum(self.get_heat(t)/1000/3600*self.params['time_step'].v() for t in self.TIME)
        else:
            return self.params['heat_cost'].v()/1000 * sum(self.get_heat(t, c)/1000/3600*self.params['time_step'].v() for t in self.TIME for c in self.REPR_DAYS)<|MERGE_RESOLUTION|>--- conflicted
+++ resolved
@@ -6,11 +6,7 @@
 import modesto.utils as ut
 import pandas as pd
 from modesto.parameter import StateParameter, DesignParameter, \
-<<<<<<< HEAD
-    UserDataParameter, SeriesParameter, WeatherDataParameter, TimeSeriesParameter
-=======
     UserDataParameter, SeriesParameter, WeatherDataParameter
->>>>>>> 1f7a87fc
 from modesto.submodel import Submodel
 from pkg_resources import resource_filename
 from pyomo.core.base import Param, Var, Constraint, NonNegativeReals, value, \
